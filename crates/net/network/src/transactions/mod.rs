//! Transactions management for the p2p network.

use crate::{
    budget::{
        DEFAULT_BUDGET_TRY_DRAIN_NETWORK_TRANSACTION_EVENTS,
        DEFAULT_BUDGET_TRY_DRAIN_PENDING_POOL_IMPORTS, DEFAULT_BUDGET_TRY_DRAIN_POOL_IMPORTS,
        DEFAULT_BUDGET_TRY_DRAIN_STREAM,
    },
    cache::LruCache,
    duration_metered_exec,
    manager::NetworkEvent,
    message::{PeerRequest, PeerRequestSender},
    metered_poll_nested_stream_with_budget,
    metrics::{TransactionsManagerMetrics, NETWORK_POOL_TRANSACTIONS_SCOPE},
    NetworkEvents, NetworkHandle,
};
use futures::{stream::FuturesUnordered, Future, StreamExt};
use reth_eth_wire::{
    EthVersion, GetPooledTransactions, HandleMempoolData, HandleVersionedMempoolData,
    NewPooledTransactionHashes, NewPooledTransactionHashes66, NewPooledTransactionHashes68,
    PooledTransactions, RequestTxHashes, Transactions,
};
use reth_metrics::common::mpsc::UnboundedMeteredReceiver;
use reth_network_api::{Peers, ReputationChangeKind};
use reth_network_p2p::{
    error::{RequestError, RequestResult},
    sync::SyncStateProvider,
};
use reth_network_types::PeerId;
use reth_primitives::{
    FromRecoveredPooledTransaction, PooledTransactionsElement, TransactionSigned, TxHash, B256,
};
use reth_tokio_util::EventStream;
use reth_transaction_pool::{
    error::{PoolError, PoolResult},
    GetPooledTransactionLimit, PoolTransaction, PropagateKind, PropagatedTransactions,
    TransactionPool, ValidPoolTransaction,
};
use std::{
    collections::{hash_map::Entry, HashMap, HashSet},
    pin::Pin,
    sync::{
        atomic::{AtomicUsize, Ordering},
        Arc,
    },
    task::{Context, Poll},
    time::{Duration, Instant},
};
use tokio::sync::{mpsc, oneshot, oneshot::error::RecvError};
use tokio_stream::wrappers::{ReceiverStream, UnboundedReceiverStream};
use tracing::{debug, trace};

/// Aggregation on configurable parameters for [`TransactionsManager`].
pub mod config;
/// Default and spec'd bounds.
pub mod constants;
/// Component responsible for fetching transactions from [`NewPooledTransactionHashes`].
pub mod fetcher;
pub mod validation;
pub use config::{TransactionFetcherConfig, TransactionsManagerConfig};

use constants::SOFT_LIMIT_COUNT_HASHES_IN_NEW_POOLED_TRANSACTIONS_BROADCAST_MESSAGE;
pub(crate) use fetcher::{FetchEvent, TransactionFetcher};
pub use validation::*;

pub use self::constants::{
    tx_fetcher::DEFAULT_SOFT_LIMIT_BYTE_SIZE_POOLED_TRANSACTIONS_RESP_ON_PACK_GET_POOLED_TRANSACTIONS_REQ,
    SOFT_LIMIT_BYTE_SIZE_POOLED_TRANSACTIONS_RESPONSE,
};
use self::constants::{tx_manager::*, DEFAULT_SOFT_LIMIT_BYTE_SIZE_TRANSACTIONS_BROADCAST_MESSAGE};

/// The future for importing transactions into the pool.
///
/// Resolves with the result of each transaction import.
pub type PoolImportFuture = Pin<Box<dyn Future<Output = Vec<PoolResult<TxHash>>> + Send + 'static>>;

/// Api to interact with [TransactionsManager] task.
///
/// This can be obtained via [TransactionsManager::handle] and can be used to manually interact with
/// the [TransactionsManager] task once it is spawned.
///
/// For example [TransactionsHandle::get_peer_transaction_hashes] returns the transaction hashes
/// known by a specific peer.
#[derive(Debug, Clone)]
pub struct TransactionsHandle {
    /// Command channel to the [`TransactionsManager`]
    manager_tx: mpsc::UnboundedSender<TransactionsCommand>,
}

/// Implementation of the `TransactionsHandle` API for use in testnet via type
/// [`PeerHandle`](crate::test_utils::PeerHandle).
impl TransactionsHandle {
    fn send(&self, cmd: TransactionsCommand) {
        let _ = self.manager_tx.send(cmd);
    }

    /// Fetch the [`PeerRequestSender`] for the given peer.
    async fn peer_handle(&self, peer_id: PeerId) -> Result<Option<PeerRequestSender>, RecvError> {
        let (tx, rx) = oneshot::channel();
        self.send(TransactionsCommand::GetPeerSender { peer_id, peer_request_sender: tx });
        rx.await
    }

    /// Requests the transactions directly from the given peer.
    ///
    /// Returns `None` if the peer is not connected.
    ///
    /// **Note**: this returns the response from the peer as received.
    pub async fn get_pooled_transactions_from(
        &self,
        peer_id: PeerId,
        hashes: Vec<B256>,
    ) -> Result<Option<Vec<PooledTransactionsElement>>, RequestError> {
        let Some(peer) = self.peer_handle(peer_id).await? else { return Ok(None) };

        let (tx, rx) = oneshot::channel();
        let request = PeerRequest::GetPooledTransactions { request: hashes.into(), response: tx };
        peer.try_send(request).ok();

        rx.await?.map(|res| Some(res.0))
    }

    /// Manually propagate the transaction that belongs to the hash.
    pub fn propagate(&self, hash: TxHash) {
        self.send(TransactionsCommand::PropagateHash(hash))
    }

    /// Manually propagate the transaction hash to a specific peer.
    ///
    /// Note: this only propagates if the pool contains the transaction.
    pub fn propagate_hash_to(&self, hash: TxHash, peer: PeerId) {
        self.propagate_hashes_to(Some(hash), peer)
    }

    /// Manually propagate the transaction hashes to a specific peer.
    ///
    /// Note: this only propagates the transactions that are known to the pool.
    pub fn propagate_hashes_to(&self, hash: impl IntoIterator<Item = TxHash>, peer: PeerId) {
        self.send(TransactionsCommand::PropagateHashesTo(hash.into_iter().collect(), peer))
    }

    /// Request the active peer IDs from the [`TransactionsManager`].
    pub async fn get_active_peers(&self) -> Result<HashSet<PeerId>, RecvError> {
        let (tx, rx) = oneshot::channel();
        self.send(TransactionsCommand::GetActivePeers(tx));
        rx.await
    }

    /// Manually propagate full transactions to a specific peer.
    pub fn propagate_transactions_to(&self, transactions: Vec<TxHash>, peer: PeerId) {
        self.send(TransactionsCommand::PropagateTransactionsTo(transactions, peer))
    }

    /// Request the transaction hashes known by specific peers.
    pub async fn get_transaction_hashes(
        &self,
        peers: Vec<PeerId>,
    ) -> Result<HashMap<PeerId, HashSet<TxHash>>, RecvError> {
        let (tx, rx) = oneshot::channel();
        self.send(TransactionsCommand::GetTransactionHashes { peers, tx });
        rx.await
    }

    /// Request the transaction hashes known by a specific peer.
    pub async fn get_peer_transaction_hashes(
        &self,
        peer: PeerId,
    ) -> Result<HashSet<TxHash>, RecvError> {
        let res = self.get_transaction_hashes(vec![peer]).await?;
        Ok(res.into_values().next().unwrap_or_default())
    }
}

/// Manages transactions on top of the p2p network.
///
/// This can be spawned to another task and is supposed to be run as background service.
/// [`TransactionsHandle`] can be used as frontend to programmatically send commands to it and
/// interact with it.
///
/// The [`TransactionsManager`] is responsible for:
///    - handling incoming eth messages for transactions.
///    - serving transaction requests.
///    - propagate transactions
///
/// This type communicates with the [`NetworkManager`](crate::NetworkManager) in both directions.
///   - receives incoming network messages.
///   - sends messages to dispatch (responses, propagate tx)
///
/// It is directly connected to the [`TransactionPool`] to retrieve requested transactions and
/// propagate new transactions over the network.
#[derive(Debug)]
#[must_use = "Manager does nothing unless polled."]
pub struct TransactionsManager<Pool> {
    /// Access to the transaction pool.
    pool: Pool,
    /// Network access.
    network: NetworkHandle,
    /// Subscriptions to all network related events.
    ///
    /// From which we get all new incoming transaction related messages.
    network_events: EventStream<NetworkEvent>,
    /// Transaction fetcher to handle inflight and missing transaction requests.
    transaction_fetcher: TransactionFetcher,
    /// All currently pending transactions grouped by peers.
    ///
    /// This way we can track incoming transactions and prevent multiple pool imports for the same
    /// transaction
    transactions_by_peers: HashMap<TxHash, HashSet<PeerId>>,
    /// Transactions that are currently imported into the `Pool`.
    ///
    /// The import process includes:
    ///  - validation of the transactions, e.g. transaction is well formed: valid tx type, fees are
    ///    valid, or for 4844 transaction the blobs are valid. See also
    ///    [EthTransactionValidator](reth_transaction_pool::validate::EthTransactionValidator)
    /// - if the transaction is valid, it is added into the pool.
    ///
    /// Once the new transaction reaches the __pending__ state it will be emitted by the pool via
    /// [TransactionPool::pending_transactions_listener] and arrive at the `pending_transactions`
    /// receiver.
    pool_imports: FuturesUnordered<PoolImportFuture>,
    /// Stats on pending pool imports that help the node self-monitor.
    pending_pool_imports_info: PendingPoolImportsInfo,
    /// Bad imports.
    bad_imports: LruCache<TxHash>,
    /// All the connected peers.
    peers: HashMap<PeerId, PeerMetadata>,
    /// Send half for the command channel.
    ///
    /// This is kept so that a new [TransactionsHandle] can be created at any time.
    command_tx: mpsc::UnboundedSender<TransactionsCommand>,
    /// Incoming commands from [`TransactionsHandle`].
    ///
    /// This will only receive commands if a user manually sends a command to the manager through
    /// the [TransactionsHandle] to interact with this type directly.
    command_rx: UnboundedReceiverStream<TransactionsCommand>,
    /// A stream that yields new __pending__ transactions.
    ///
    /// A transaction is considered __pending__ if it is executable on the current state of the
    /// chain. In other words, this only yields transactions that satisfy all consensus
    /// requirements, these include:
    ///   - no nonce gaps
    ///   - all dynamic fee requirements are (currently) met
    ///   - account has enough balance to cover the transaction's gas
    pending_transactions: ReceiverStream<TxHash>,
    /// Incoming events from the [`NetworkManager`](crate::NetworkManager).
    transaction_events: UnboundedMeteredReceiver<NetworkTransactionEvent>,
    /// TransactionsManager metrics
    metrics: TransactionsManagerMetrics,
}

impl<Pool: TransactionPool> TransactionsManager<Pool> {
    /// Sets up a new instance.
    ///
    /// Note: This expects an existing [`NetworkManager`](crate::NetworkManager) instance.
    pub fn new(
        network: NetworkHandle,
        pool: Pool,
        from_network: mpsc::UnboundedReceiver<NetworkTransactionEvent>,
        transactions_manager_config: TransactionsManagerConfig,
    ) -> Self {
        let network_events = network.event_listener();

        let (command_tx, command_rx) = mpsc::unbounded_channel();

        let transaction_fetcher = TransactionFetcher::with_transaction_fetcher_config(
            &transactions_manager_config.transaction_fetcher_config,
        );

        // install a listener for new __pending__ transactions that are allowed to be propagated
        // over the network
        let pending = pool.pending_transactions_listener();
        let pending_pool_imports_info = PendingPoolImportsInfo::default();
        let metrics = TransactionsManagerMetrics::default();
        metrics
            .capacity_pending_pool_imports
            .increment(pending_pool_imports_info.max_pending_pool_imports as u64);

        Self {
            pool,
            network,
            network_events,
            transaction_fetcher,
            transactions_by_peers: Default::default(),
            pool_imports: Default::default(),
            pending_pool_imports_info: PendingPoolImportsInfo::new(
                DEFAULT_MAX_COUNT_PENDING_POOL_IMPORTS,
            ),
            bad_imports: LruCache::new(DEFAULT_CAPACITY_CACHE_BAD_IMPORTS),
            peers: Default::default(),
            command_tx,
            command_rx: UnboundedReceiverStream::new(command_rx),
            pending_transactions: ReceiverStream::new(pending),
            transaction_events: UnboundedMeteredReceiver::new(
                from_network,
                NETWORK_POOL_TRANSACTIONS_SCOPE,
            ),
            metrics,
        }
    }
}

// === impl TransactionsManager ===

impl<Pool> TransactionsManager<Pool>
where
    Pool: TransactionPool,
{
    /// Returns a new handle that can send commands to this type.
    pub fn handle(&self) -> TransactionsHandle {
        TransactionsHandle { manager_tx: self.command_tx.clone() }
    }
}

impl<Pool> TransactionsManager<Pool>
where
    Pool: TransactionPool + 'static,
{
    #[inline]
    fn update_poll_metrics(&self, start: Instant, poll_durations: TxManagerPollDurations) {
        let metrics = &self.metrics;

        let TxManagerPollDurations {
            acc_network_events,
            acc_pending_imports,
            acc_tx_events,
            acc_imported_txns,
            acc_fetch_events,
            acc_pending_fetch,
            acc_cmds,
        } = poll_durations;

        // update metrics for whole poll function
        metrics.duration_poll_tx_manager.set(start.elapsed().as_secs_f64());
        // update metrics for nested expressions
        metrics.acc_duration_poll_network_events.set(acc_network_events.as_secs_f64());
        metrics.acc_duration_poll_pending_pool_imports.set(acc_pending_imports.as_secs_f64());
        metrics.acc_duration_poll_transaction_events.set(acc_tx_events.as_secs_f64());
        metrics.acc_duration_poll_imported_transactions.set(acc_imported_txns.as_secs_f64());
        metrics.acc_duration_poll_fetch_events.set(acc_fetch_events.as_secs_f64());
        metrics.acc_duration_fetch_pending_hashes.set(acc_pending_fetch.as_secs_f64());
        metrics.acc_duration_poll_commands.set(acc_cmds.as_secs_f64());
    }

    /// Request handler for an incoming request for transactions
    fn on_get_pooled_transactions(
        &mut self,
        peer_id: PeerId,
        request: GetPooledTransactions,
        response: oneshot::Sender<RequestResult<PooledTransactions>>,
    ) {
        if let Some(peer) = self.peers.get_mut(&peer_id) {
            if self.network.tx_gossip_disabled() {
                let _ = response.send(Ok(PooledTransactions::default()));
                return
            }
            let transactions = self.pool.get_pooled_transaction_elements(
                request.0,
                GetPooledTransactionLimit::ResponseSizeSoftLimit(
                    self.transaction_fetcher.info.soft_limit_byte_size_pooled_transactions_response,
                ),
            );

            // we sent a response at which point we assume that the peer is aware of the
            // transactions
            peer.seen_transactions.extend(transactions.iter().map(|tx| *tx.hash()));

            let resp = PooledTransactions(transactions);
            let _ = response.send(Ok(resp));
        }
    }

    /// Invoked when transactions in the local mempool are considered __pending__.
    ///
    /// When a transaction in the local mempool is moved to the pending pool, we propagate them to
    /// connected peers over network using the `Transactions` and `NewPooledTransactionHashes`
    /// messages. The Transactions message relays complete transaction objects and is typically
    /// sent to a small, random fraction of connected peers.
    ///
    /// All other peers receive a notification of the transaction hash and can request the
    /// complete transaction object if it is unknown to them. The dissemination of complete
    /// transactions to a fraction of peers usually ensures that all nodes receive the transaction
    /// and won't need to request it.
    fn on_new_pending_transactions(&mut self, hashes: Vec<TxHash>) {
        // Nothing to propagate while initially syncing
        if self.network.is_initially_syncing() {
            return
        }
        if self.network.tx_gossip_disabled() {
            return
        }

        trace!(target: "net::tx", num_hashes=?hashes.len(), "Start propagating transactions");

        // This fetches all transaction from the pool, including the 4844 blob transactions but
        // __without__ their sidecar, because 4844 transactions are only ever announced as hashes.
        let propagated = self.propagate_transactions(
            self.pool.get_all(hashes).into_iter().map(PropagateTransaction::new).collect(),
        );

        // notify pool so events get fired
        self.pool.on_propagated(propagated);
    }

    /// Propagate the transactions to all connected peers either as full objects or hashes.
    ///
    /// The message for new pooled hashes depends on the negotiated version of the stream.
    /// See [NewPooledTransactionHashes]
    ///
    /// Note: EIP-4844 are disallowed from being broadcast in full and are only ever sent as hashes, see also <https://eips.ethereum.org/EIPS/eip-4844#networking>.
    fn propagate_transactions(
        &mut self,
        to_propagate: Vec<PropagateTransaction>,
    ) -> PropagatedTransactions {
        let mut propagated = PropagatedTransactions::default();
        if self.network.tx_gossip_disabled() {
            return propagated
        }

        // send full transactions to a fraction of the connected peers (square root of the total
        // number of connected peers)
        let max_num_full = (self.peers.len() as f64).sqrt() as usize + 1;

        // Note: Assuming ~random~ order due to random state of the peers map hasher
        for (peer_idx, (peer_id, peer)) in self.peers.iter_mut().enumerate() {
            // filter all transactions unknown to the peer
            let mut hashes = PooledTransactionsHashesBuilder::new(peer.version);
            let mut full_transactions = FullTransactionsBuilder::default();

            // Iterate through the transactions to propagate and fill the hashes and full
            // transaction lists, before deciding whether or not to send full transactions to the
            // peer.
            for tx in to_propagate.iter() {
                if peer.seen_transactions.insert(tx.hash()) {
                    hashes.push(tx);

                    // Do not send full 4844 transaction hashes to peers.
                    //
                    //  Nodes MUST NOT automatically broadcast blob transactions to their peers.
                    //  Instead, those transactions are only announced using
                    //  `NewPooledTransactionHashes` messages, and can then be manually requested
                    //  via `GetPooledTransactions`.
                    //
                    // From: <https://eips.ethereum.org/EIPS/eip-4844#networking>
                    if !tx.transaction.is_eip4844() {
                        full_transactions.push(tx);
                    }
                }
            }
            let mut new_pooled_hashes = hashes.build();

            if !new_pooled_hashes.is_empty() {
                // determine whether to send full tx objects or hashes. If there are no full
                // transactions, try to send hashes.
                if peer_idx > max_num_full || full_transactions.is_empty() {
                    // enforce tx soft limit per message for the (unlikely) event the number of
                    // hashes exceeds it
                    new_pooled_hashes.truncate(
                        SOFT_LIMIT_COUNT_HASHES_IN_NEW_POOLED_TRANSACTIONS_BROADCAST_MESSAGE,
                    );

                    for hash in new_pooled_hashes.iter_hashes().copied() {
                        propagated.0.entry(hash).or_default().push(PropagateKind::Hash(*peer_id));
                    }

                    trace!(target: "net::tx", ?peer_id, num_txs=?new_pooled_hashes.len(), "Propagating tx hashes to peer");

                    // send hashes of transactions
                    self.network.send_transactions_hashes(*peer_id, new_pooled_hashes);
                } else {
                    let new_full_transactions = full_transactions.build();

                    for tx in new_full_transactions.iter() {
                        propagated
                            .0
                            .entry(tx.hash())
                            .or_default()
                            .push(PropagateKind::Full(*peer_id));
                    }

                    trace!(target: "net::tx", ?peer_id, num_txs=?new_full_transactions.len(), "Propagating full transactions to peer");

                    // send full transactions
                    self.network.send_transactions(*peer_id, new_full_transactions);
                }
            }
        }

        // Update propagated transactions metrics
        self.metrics.propagated_transactions.increment(propagated.0.len() as u64);

        propagated
    }

    /// Propagate the full transactions to a specific peer
    ///
    /// Returns the propagated transactions
    fn propagate_full_transactions_to_peer(
        &mut self,
        txs: Vec<TxHash>,
        peer_id: PeerId,
    ) -> Option<PropagatedTransactions> {
        trace!(target: "net::tx", ?peer_id, "Propagating transactions to peer");

        let peer = self.peers.get_mut(&peer_id)?;
        let mut propagated = PropagatedTransactions::default();

        // filter all transactions unknown to the peer
        let mut full_transactions = FullTransactionsBuilder::default();

        let to_propagate = self
            .pool
            .get_all(txs)
            .into_iter()
            .filter(|tx| !tx.transaction.is_eip4844())
            .map(PropagateTransaction::new);

        // Iterate through the transactions to propagate and fill the hashes and full transaction
        for tx in to_propagate {
            if peer.seen_transactions.insert(tx.hash()) {
                full_transactions.push(&tx);
            }
        }

        if full_transactions.transactions.is_empty() {
            // nothing to propagate
            return None
        }

        let new_full_transactions = full_transactions.build();
        for tx in new_full_transactions.iter() {
            propagated.0.entry(tx.hash()).or_default().push(PropagateKind::Full(peer_id));
        }
        // send full transactions
        self.network.send_transactions(peer_id, new_full_transactions);

        // Update propagated transactions metrics
        self.metrics.propagated_transactions.increment(propagated.0.len() as u64);

        Some(propagated)
    }

    /// Propagate the transaction hashes to the given peer
    ///
    /// Note: This will only send the hashes for transactions that exist in the pool.
    fn propagate_hashes_to(&mut self, hashes: Vec<TxHash>, peer_id: PeerId) {
        trace!(target: "net::tx", "Start propagating transactions as hashes");

        // This fetches a transactions from the pool, including the blob transactions, which are
        // only ever sent as hashes.
        let propagated = {
            let Some(peer) = self.peers.get_mut(&peer_id) else {
                // no such peer
                return
            };

            let to_propagate: Vec<PropagateTransaction> =
                self.pool.get_all(hashes).into_iter().map(PropagateTransaction::new).collect();

            let mut propagated = PropagatedTransactions::default();

            // check if transaction is known to peer
            let mut hashes = PooledTransactionsHashesBuilder::new(peer.version);

            for tx in to_propagate {
                if !peer.seen_transactions.insert(tx.hash()) {
                    hashes.push(&tx);
                }
            }

            let new_pooled_hashes = hashes.build();

            if new_pooled_hashes.is_empty() {
                // nothing to propagate
                return
            }

            for hash in new_pooled_hashes.iter_hashes().copied() {
                propagated.0.entry(hash).or_default().push(PropagateKind::Hash(peer_id));
            }

            // send hashes of transactions
            self.network.send_transactions_hashes(peer_id, new_pooled_hashes);

            // Update propagated transactions metrics
            self.metrics.propagated_transactions.increment(propagated.0.len() as u64);

            propagated
        };

        // notify pool so events get fired
        self.pool.on_propagated(propagated);
    }

    /// Request handler for an incoming `NewPooledTransactionHashes`
    fn on_new_pooled_transaction_hashes(
        &mut self,
        peer_id: PeerId,
        msg: NewPooledTransactionHashes,
    ) {
        // If the node is initially syncing, ignore transactions
        if self.network.is_initially_syncing() {
            return
        }
        if self.network.tx_gossip_disabled() {
            return
        }

        // get handle to peer's session, if the session is still active
        let Some(peer) = self.peers.get_mut(&peer_id) else {
            trace!(
                peer_id = format!("{peer_id:#}"),
                ?msg,
                "discarding announcement from inactive peer"
            );

            return
        };
        let client = peer.client_version.clone();

        // keep track of the transactions the peer knows
        let mut count_txns_already_seen_by_peer = 0;
        for tx in msg.iter_hashes().copied() {
            if !peer.seen_transactions.insert(tx) {
                count_txns_already_seen_by_peer += 1;
            }
        }
        if count_txns_already_seen_by_peer > 0 {
            // this may occur if transactions are sent or announced to a peer, at the same time as
            // the peer sends/announces those hashes to us. this is because, marking
            // txns as seen by a peer is done optimistically upon sending them to the
            // peer.
            self.metrics.messages_with_hashes_already_seen_by_peer.increment(1);
            self.metrics
                .occurrences_hash_already_seen_by_peer
                .increment(count_txns_already_seen_by_peer);

            trace!(target: "net::tx",
                %count_txns_already_seen_by_peer,
                peer_id=format!("{peer_id:#}"),
                ?client,
                "Peer sent hashes that have already been marked as seen by peer"
            );

            self.report_already_seen(peer_id);
        }

        // 1. filter out spam
        let (validation_outcome, mut partially_valid_msg) =
            self.transaction_fetcher.filter_valid_message.partially_filter_valid_entries(msg);

        if validation_outcome == FilterOutcome::ReportPeer {
            self.report_peer(peer_id, ReputationChangeKind::BadAnnouncement);
        }

        // 2. filter out transactions pending import to pool
        partially_valid_msg.retain_by_hash(|hash| !self.transactions_by_peers.contains_key(hash));

        // 3. filter out known hashes
        //
        // known txns have already been successfully fetched or received over gossip.
        //
        // most hashes will be filtered out here since this the mempool protocol is a gossip
        // protocol, healthy peers will send many of the same hashes.
        //
        let hashes_count_pre_pool_filter = partially_valid_msg.len();
        self.pool.retain_unknown(&mut partially_valid_msg);
        if hashes_count_pre_pool_filter > partially_valid_msg.len() {
            let already_known_hashes_count =
                hashes_count_pre_pool_filter - partially_valid_msg.len();
            self.metrics
                .occurrences_hashes_already_in_pool
                .increment(already_known_hashes_count as u64);
        }

        if partially_valid_msg.is_empty() {
            // nothing to request
            return
        }

        // 4. filter out invalid entries (spam)
        //
        // validates messages with respect to the given network, e.g. allowed tx types
        //
        let (validation_outcome, mut valid_announcement_data) = if partially_valid_msg
            .msg_version()
            .expect("partially valid announcement should have version")
            .is_eth68()
        {
            // validate eth68 announcement data
            self.transaction_fetcher
                .filter_valid_message
                .filter_valid_entries_68(partially_valid_msg)
        } else {
            // validate eth66 announcement data
            self.transaction_fetcher
                .filter_valid_message
                .filter_valid_entries_66(partially_valid_msg)
        };

        if validation_outcome == FilterOutcome::ReportPeer {
            self.report_peer(peer_id, ReputationChangeKind::BadAnnouncement);
        }

        if valid_announcement_data.is_empty() {
            // no valid announcement data
            return
        }

        // 5. filter out already seen unknown hashes
        //
        // seen hashes are already in the tx fetcher, pending fetch.
        //
        // for any seen hashes add the peer as fallback. unseen hashes are loaded into the tx
        // fetcher, hence they should be valid at this point.
        let bad_imports = &self.bad_imports;
        self.transaction_fetcher.filter_unseen_and_pending_hashes(
            &mut valid_announcement_data,
            |hash| bad_imports.contains(hash),
            &peer_id,
            |peer_id| self.peers.contains_key(&peer_id),
            &client,
        );

        if valid_announcement_data.is_empty() {
            // nothing to request
            return
        }

        trace!(target: "net::tx",
            peer_id=format!("{peer_id:#}"),
            hashes_len=valid_announcement_data.iter().count(),
            hashes=?valid_announcement_data.keys().collect::<Vec<_>>(),
            msg_version=%valid_announcement_data.msg_version(),
            client_version=%client,
            "received previously unseen and pending hashes in announcement from peer"
        );

        // only send request for hashes to idle peer, otherwise buffer hashes storing peer as
        // fallback
        if !self.transaction_fetcher.is_idle(&peer_id) {
            // load message version before announcement data is destructed in packing
            let msg_version = valid_announcement_data.msg_version();
            let (hashes, _version) = valid_announcement_data.into_request_hashes();

            trace!(target: "net::tx",
                peer_id=format!("{peer_id:#}"),
                hashes=?*hashes,
                %msg_version,
                %client,
                "buffering hashes announced by busy peer"
            );

            self.transaction_fetcher.buffer_hashes(hashes, Some(peer_id));

            return
        }

        // load message version before announcement data type is destructed in packing
        let msg_version = valid_announcement_data.msg_version();
        //
        // demand recommended soft limit on response, however the peer may enforce an arbitrary
        // limit on the response (2MB)
        //
        // request buffer is shrunk via call to pack request!
        let init_capacity_req =
            self.transaction_fetcher.approx_capacity_get_pooled_transactions_req(msg_version);
        let mut hashes_to_request = RequestTxHashes::with_capacity(init_capacity_req);
        let surplus_hashes =
            self.transaction_fetcher.pack_request(&mut hashes_to_request, valid_announcement_data);

        if !surplus_hashes.is_empty() {
            trace!(target: "net::tx",
                peer_id=format!("{peer_id:#}"),
                surplus_hashes=?*surplus_hashes,
                %msg_version,
                %client,
                "some hashes in announcement from peer didn't fit in `GetPooledTransactions` request, buffering surplus hashes"
            );

            self.transaction_fetcher.buffer_hashes(surplus_hashes, Some(peer_id));
        }

        trace!(target: "net::tx",
            peer_id=format!("{peer_id:#}"),
            hashes=?*hashes_to_request,
            %msg_version,
            %client,
            "sending hashes in `GetPooledTransactions` request to peer's session"
        );

        // request the missing transactions
        //
        // get handle to peer's session again, at this point we know it exists
        let Some(peer) = self.peers.get_mut(&peer_id) else { return };
        if let Some(failed_to_request_hashes) =
            self.transaction_fetcher.request_transactions_from_peer(hashes_to_request, peer)
        {
            let conn_eth_version = peer.version;

            trace!(target: "net::tx",
                peer_id=format!("{peer_id:#}"),
                failed_to_request_hashes=?*failed_to_request_hashes,
                %conn_eth_version,
                %client,
                "sending `GetPooledTransactions` request to peer's session failed, buffering hashes"
            );
            self.transaction_fetcher.buffer_hashes(failed_to_request_hashes, Some(peer_id));
        }
    }

    /// Handles dedicated transaction events related to the `eth` protocol.
    fn on_network_tx_event(&mut self, event: NetworkTransactionEvent) {
        match event {
            NetworkTransactionEvent::IncomingTransactions { peer_id, msg } => {
                // ensure we didn't receive any blob transactions as these are disallowed to be
                // broadcasted in full

                let has_blob_txs = msg.has_eip4844();

                let non_blob_txs = msg
                    .0
                    .into_iter()
                    .map(PooledTransactionsElement::try_from_broadcast)
                    .filter_map(Result::ok)
                    .collect::<PooledTransactions>();

                self.import_transactions(peer_id, non_blob_txs, TransactionSource::Broadcast);

                if has_blob_txs {
                    debug!(target: "net::tx", ?peer_id, "received bad full blob transaction broadcast");
                    self.report_peer_bad_transactions(peer_id);
                }
            }
            NetworkTransactionEvent::IncomingPooledTransactionHashes { peer_id, msg } => {
                self.on_new_pooled_transaction_hashes(peer_id, msg)
            }
            NetworkTransactionEvent::GetPooledTransactions { peer_id, request, response } => {
                self.on_get_pooled_transactions(peer_id, request, response)
            }
            NetworkTransactionEvent::GetTransactionsHandle(response) => {
                let _ = response.send(Some(self.handle()));
            }
        }
    }

    /// Handles a command received from a detached [`TransactionsHandle`]
    fn on_command(&mut self, cmd: TransactionsCommand) {
        match cmd {
            TransactionsCommand::PropagateHash(hash) => {
                self.on_new_pending_transactions(vec![hash])
            }
            TransactionsCommand::PropagateHashesTo(hashes, peer) => {
                self.propagate_hashes_to(hashes, peer)
            }
            TransactionsCommand::GetActivePeers(tx) => {
                let peers = self.peers.keys().copied().collect::<HashSet<_>>();
                tx.send(peers).ok();
            }
            TransactionsCommand::PropagateTransactionsTo(_txs, _peer) => {
                if let Some(propagated) = self.propagate_full_transactions_to_peer(_txs, _peer) {
                    self.pool.on_propagated(propagated);
                }
            }
            TransactionsCommand::GetTransactionHashes { peers, tx } => {
                let mut res = HashMap::with_capacity(peers.len());
                for peer_id in peers {
                    let hashes = self
                        .peers
                        .get(&peer_id)
                        .map(|peer| peer.seen_transactions.iter().copied().collect::<HashSet<_>>())
                        .unwrap_or_default();
                    res.insert(peer_id, hashes);
                }
                tx.send(res).ok();
            }
            TransactionsCommand::GetPeerSender { peer_id, peer_request_sender } => {
                let sender = self.peers.get(&peer_id).map(|peer| peer.request_tx.clone());
                peer_request_sender.send(sender).ok();
            }
        }
    }

    /// Handles a received event related to common network events.
    fn on_network_event(&mut self, event_result: NetworkEvent) {
        match event_result {
            NetworkEvent::SessionClosed { peer_id, .. } => {
                // remove the peer
                self.peers.remove(&peer_id);
            }
            NetworkEvent::SessionEstablished {
                peer_id, client_version, messages, version, ..
            } => {
                // Insert a new peer into the peerset.
                let peer = PeerMetadata::new(messages, version, client_version);
                let peer = match self.peers.entry(peer_id) {
                    Entry::Occupied(mut entry) => {
                        entry.insert(peer);
                        entry.into_mut()
                    }
                    Entry::Vacant(entry) => entry.insert(peer),
                };

                // Send a `NewPooledTransactionHashes` to the peer with up to
                // `SOFT_LIMIT_COUNT_HASHES_IN_NEW_POOLED_TRANSACTIONS_BROADCAST_MESSAGE`
                // transactions in the pool.
                if self.network.is_initially_syncing() || self.network.tx_gossip_disabled() {
                    return
                }

                let pooled_txs = self.pool.pooled_transactions_max(
                    SOFT_LIMIT_COUNT_HASHES_IN_NEW_POOLED_TRANSACTIONS_BROADCAST_MESSAGE,
                );
                if pooled_txs.is_empty() {
                    // do not send a message if there are no transactions in the pool
                    return
                }

                let mut msg_builder = PooledTransactionsHashesBuilder::new(version);
                for pooled_tx in pooled_txs {
                    peer.seen_transactions.insert(*pooled_tx.hash());
                    msg_builder.push_pooled(pooled_tx);
                }

                let msg = msg_builder.build();
                self.network.send_transactions_hashes(peer_id, msg);
            }
            _ => {}
        }
    }

    /// Starts the import process for the given transactions.
    fn import_transactions(
        &mut self,
        peer_id: PeerId,
        transactions: PooledTransactions,
        source: TransactionSource,
    ) {
        // If the node is pipeline syncing, ignore transactions
        if self.network.is_initially_syncing() {
            return
        }
        if self.network.tx_gossip_disabled() {
            return
        }

        let Some(peer) = self.peers.get_mut(&peer_id) else { return };
        let mut transactions = transactions.0;

        // mark the transactions as received
        self.transaction_fetcher
            .remove_hashes_from_transaction_fetcher(transactions.iter().map(|tx| *tx.hash()));

        // track that the peer knows these transaction, but only if this is a new broadcast.
        // If we received the transactions as the response to our `GetPooledTransactions``
        // requests (based on received `NewPooledTransactionHashes`) then we already
        // recorded the hashes as seen by this peer in `Self::on_new_pooled_transaction_hashes`.
        let mut num_already_seen_by_peer = 0;
        for tx in transactions.iter() {
            if source.is_broadcast() && !peer.seen_transactions.insert(*tx.hash()) {
                num_already_seen_by_peer += 1;
            }
        }

        // 1. filter out txns already inserted into pool
        let txns_count_pre_pool_filter = transactions.len();
        self.pool.retain_unknown(&mut transactions);
        if txns_count_pre_pool_filter > transactions.len() {
            let already_known_txns_count = txns_count_pre_pool_filter - transactions.len();
            self.metrics
                .occurrences_transactions_already_in_pool
                .increment(already_known_txns_count as u64);
        }

        // tracks the quality of the given transactions
        let mut has_bad_transactions = false;

        // 2. filter out transactions that are invalid or already pending import
        if let Some(peer) = self.peers.get_mut(&peer_id) {
            // pre-size to avoid reallocations
            let mut new_txs = Vec::with_capacity(transactions.len());
            for tx in transactions {
                // recover transaction
                let tx = match tx.try_into_ecrecovered() {
                    Ok(tx) => tx,
                    Err(badtx) => {
                        trace!(target: "net::tx",
                            peer_id=format!("{peer_id:#}"),
                            hash=%badtx.hash(),
                            client_version=%peer.client_version,
                            "failed ecrecovery for transaction"
                        );
                        has_bad_transactions = true;
                        continue
                    }
                };

                match self.transactions_by_peers.entry(*tx.hash()) {
                    Entry::Occupied(mut entry) => {
                        // transaction was already inserted
                        entry.get_mut().insert(peer_id);
                    }
                    Entry::Vacant(entry) => {
                        if !self.bad_imports.contains(tx.hash()) {
                            // this is a new transaction that should be imported into the pool
                            let pool_transaction = <Pool::Transaction as FromRecoveredPooledTransaction>::from_recovered_pooled_transaction(tx);
                            new_txs.push(pool_transaction);

                            entry.insert(HashSet::from([peer_id]));
                        } else {
                            trace!(target: "net::tx",
                                peer_id=format!("{peer_id:#}"),
                                hash=%tx.hash(),
                                client_version=%peer.client_version,
                                "received a known bad transaction from peer"
                            );
                            has_bad_transactions = true;
                        }
                    }
                }
            }
            new_txs.shrink_to_fit();

            // 3. import new transactions as a batch to minimize lock contention on the underlying
            // pool
            if !new_txs.is_empty() {
                let pool = self.pool.clone();
                // update metrics
                let metric_pending_pool_imports = self.metrics.pending_pool_imports.clone();
                metric_pending_pool_imports.increment(new_txs.len() as f64);

                // update self-monitoring info
                self.pending_pool_imports_info
                    .pending_pool_imports
                    .fetch_add(new_txs.len(), Ordering::Relaxed);
                let tx_manager_info_pending_pool_imports =
                    self.pending_pool_imports_info.pending_pool_imports.clone();

                let import = Box::pin(async move {
                    let added = new_txs.len();
                    let res = pool.add_external_transactions(new_txs).await;

                    // update metrics
                    metric_pending_pool_imports.decrement(added as f64);
                    // update self-monitoring info
                    tx_manager_info_pending_pool_imports.fetch_sub(added, Ordering::Relaxed);

                    res
                });

                self.pool_imports.push(import);
            }

            if num_already_seen_by_peer > 0 {
                self.metrics.messages_with_transactions_already_seen_by_peer.increment(1);
                self.metrics
                    .occurrences_of_transaction_already_seen_by_peer
                    .increment(num_already_seen_by_peer);
                trace!(target: "net::tx", num_txs=%num_already_seen_by_peer, ?peer_id, client=?peer.client_version, "Peer sent already seen transactions");
            }
        }

        if has_bad_transactions {
            // peer sent us invalid transactions
            self.report_peer_bad_transactions(peer_id)
        }

        if num_already_seen_by_peer > 0 {
            self.report_already_seen(peer_id);
        }
    }

    /// Processes a batch import results.
    fn on_batch_import_result(&mut self, batch_results: Vec<PoolResult<TxHash>>) {
        for res in batch_results {
            match res {
                Ok(hash) => {
                    self.on_good_import(hash);
                }
                Err(err) => {
                    self.on_bad_import(err);
                }
            }
        }
    }

    /// Processes a [`FetchEvent`].
    fn on_fetch_event(&mut self, fetch_event: FetchEvent) {
        match fetch_event {
            FetchEvent::TransactionsFetched { peer_id, transactions } => {
                self.import_transactions(peer_id, transactions, TransactionSource::Response);
            }
            FetchEvent::FetchError { peer_id, error } => {
                trace!(target: "net::tx", ?peer_id, %error, "requesting transactions from peer failed");
                self.on_request_error(peer_id, error);
            }
            FetchEvent::EmptyResponse { peer_id } => {
                trace!(target: "net::tx", ?peer_id, "peer returned empty response");
            }
        }
    }

    /// Runs an operation to fetch hashes that are cached in [`TransactionFetcher`].
    fn on_fetch_hashes_pending_fetch(&mut self) {
        // try drain transaction hashes pending fetch
        let info = &self.pending_pool_imports_info;
        let max_pending_pool_imports = info.max_pending_pool_imports;
        let has_capacity_wrt_pending_pool_imports =
            |divisor| info.has_capacity(max_pending_pool_imports / divisor);

        self.transaction_fetcher
            .on_fetch_pending_hashes(&self.peers, has_capacity_wrt_pending_pool_imports);
    }

    fn report_peer_bad_transactions(&self, peer_id: PeerId) {
        self.report_peer(peer_id, ReputationChangeKind::BadTransactions);
        self.metrics.reported_bad_transactions.increment(1);
    }

    fn report_peer(&self, peer_id: PeerId, kind: ReputationChangeKind) {
        trace!(target: "net::tx", ?peer_id, ?kind, "reporting reputation change");
        self.network.reputation_change(peer_id, kind);
    }

    fn on_request_error(&self, peer_id: PeerId, req_err: RequestError) {
        let kind = match req_err {
            RequestError::UnsupportedCapability => ReputationChangeKind::BadProtocol,
            RequestError::Timeout => ReputationChangeKind::Timeout,
            RequestError::ChannelClosed | RequestError::ConnectionDropped => {
                // peer is already disconnected
                return
            }
            RequestError::BadResponse => return self.report_peer_bad_transactions(peer_id),
        };
        self.report_peer(peer_id, kind);
    }

    fn report_already_seen(&self, peer_id: PeerId) {
        trace!(target: "net::tx", ?peer_id, "Penalizing peer for already seen transaction");
        self.network.reputation_change(peer_id, ReputationChangeKind::AlreadySeenTransaction);
    }

    /// Clear the transaction
    fn on_good_import(&mut self, hash: TxHash) {
        self.transactions_by_peers.remove(&hash);
    }

    /// Penalize the peers that intentionally sent the bad transaction, and cache it to avoid
    /// fetching or importing it again.
    ///
    /// Errors that count as bad transactions are:
    ///
    /// - intrinsic gas too low
    /// - exceeds gas limit
    /// - gas uint overflow
    /// - exceeds max init code size
    /// - oversized data
    /// - signer account has bytecode
    /// - chain id mismatch
    /// - old legacy chain id
    /// - tx type not supported
    ///
    /// (and additionally for blobs txns...)
    ///
    /// - no blobs
    /// - too many blobs
    /// - invalid kzg proof
    /// - kzg error
    /// - not blob transaction (tx type mismatch)
    /// - wrong versioned kzg commitment hash
    fn on_bad_import(&mut self, err: PoolError) {
        let peers = self.transactions_by_peers.remove(&err.hash);

        // if we're _currently_ syncing, we ignore a bad transaction
        if !err.is_bad_transaction() || self.network.is_syncing() {
            return
        }
        // otherwise we penalize the peer that sent the bad transaction, with the assumption that
        // the peer should have known that this transaction is bad (e.g. violating consensus rules)
        if let Some(peers) = peers {
            for peer_id in peers {
                self.report_peer_bad_transactions(peer_id);
            }
        }
        self.metrics.bad_imports.increment(1);
        self.bad_imports.insert(err.hash);
    }

    /// Returns `true` if [`TransactionsManager`] has capacity to request pending hashes. Returns
    /// `false` if [`TransactionsManager`] is operating close to full capacity.
    fn has_capacity_for_fetching_pending_hashes(&self) -> bool {
        self.pending_pool_imports_info
            .has_capacity(self.pending_pool_imports_info.max_pending_pool_imports) &&
            self.transaction_fetcher.has_capacity_for_fetching_pending_hashes()
    }
}

/// An endless future. Preemption ensure that future is non-blocking, nonetheless. See
/// [`crate::NetworkManager`] for more context on the design pattern.
///
/// This should be spawned or used as part of `tokio::select!`.
//
// spawned in `NodeConfig::start_network`(reth_node_core::NodeConfig) and
// `NetworkConfig::start_network`(reth_network::NetworkConfig)
impl<Pool> Future for TransactionsManager<Pool>
where
    Pool: TransactionPool + Unpin + 'static,
{
    type Output = ();

    fn poll(self: Pin<&mut Self>, cx: &mut Context<'_>) -> Poll<Self::Output> {
        let start = Instant::now();
        let mut poll_durations = TxManagerPollDurations::default();

        let this = self.get_mut();

        // All streams are polled until their corresponding budget is exhausted, then we manually
        // yield back control to tokio. See `NetworkManager` for more context on the design
        // pattern.

        // Advance pool imports (flush txns to pool).
        //
        // Note, this is done in batches. A batch is filled from one `Transactions`
        // broadcast messages or one `PooledTransactions` response at a time. The
        // minimum batch size is 1 transaction (and might often be the case with blob
        // transactions).
        //
        // The smallest decodable transaction is an empty legacy transaction, 10 bytes
        // (2 MiB / 10 bytes > 200k transactions).
        //
        // Since transactions aren't validated until they are inserted into the pool,
        // this can potentially validate >200k transactions. More if the message size
        // is bigger than the soft limit on a `PooledTransactions` response which is
        // 2 MiB (`Transactions` broadcast messages is smaller, 128 KiB).
        let maybe_more_pool_imports = metered_poll_nested_stream_with_budget!(
            poll_durations.acc_pending_imports,
            "net::tx",
            "Batched pool imports stream",
            DEFAULT_BUDGET_TRY_DRAIN_PENDING_POOL_IMPORTS,
            this.pool_imports.poll_next_unpin(cx),
            |batch_results| this.on_batch_import_result(batch_results)
        );

        // Advance network/peer related events (update peers map).
        let maybe_more_network_events = metered_poll_nested_stream_with_budget!(
            poll_durations.acc_network_events,
            "net::tx",
            "Network events stream",
            DEFAULT_BUDGET_TRY_DRAIN_STREAM,
            this.network_events.poll_next_unpin(cx),
            |event| this.on_network_event(event)
        );

        // Advances new __pending__ transactions, transactions that were successfully inserted into
        // pending set in pool (are valid), and propagates them (inform peers which
        // transactions we have seen).
        //
        // We try to drain this to batch the transactions in a single message.
        //
        // We don't expect this buffer to be large, since only pending transactions are
        // emitted here.
        let mut new_txs = Vec::new();
        let maybe_more_pending_txns = metered_poll_nested_stream_with_budget!(
            poll_durations.acc_imported_txns,
            "net::tx",
            "Pending transactions stream",
            DEFAULT_BUDGET_TRY_DRAIN_POOL_IMPORTS,
            this.pending_transactions.poll_next_unpin(cx),
            |hash| new_txs.push(hash)
        );
        if !new_txs.is_empty() {
            this.on_new_pending_transactions(new_txs);
        }

        // Advance inflight fetch requests (flush transaction fetcher and queue for
        // import to pool).
        //
        // The smallest decodable transaction is an empty legacy transaction, 10 bytes
        // (2 MiB / 10 bytes > 200k transactions).
        //
        // Since transactions aren't validated until they are inserted into the pool,
        // this can potentially queue >200k transactions for insertion to pool. More
        // if the message size is bigger than the soft limit on a `PooledTransactions`
        // response which is 2 MiB.
        let maybe_more_tx_fetch_events = metered_poll_nested_stream_with_budget!(
            poll_durations.acc_fetch_events,
            "net::tx",
            "Transaction fetch events stream",
            DEFAULT_BUDGET_TRY_DRAIN_STREAM,
            this.transaction_fetcher.poll_next_unpin(cx),
            |event| this.on_fetch_event(event),
        );

        // Advance incoming transaction events (stream new txns/announcements from
        // network manager and queue for import to pool/fetch txns).
        //
        // This will potentially remove hashes from hashes pending fetch, it the event
        // is an announcement (if same hashes are announced that didn't fit into a
        // previous request).
        //
        // The smallest decodable transaction is an empty legacy transaction, 10 bytes
        // (128 KiB / 10 bytes > 13k transactions).
        //
        // If this is an event with `Transactions` message, since transactions aren't
        // validated until they are inserted into the pool, this can potentially queue
        // >13k transactions for insertion to pool. More if the message size is bigger
        // than the soft limit on a `Transactions` broadcast message, which is 128 KiB.
        let maybe_more_tx_events = metered_poll_nested_stream_with_budget!(
            poll_durations.acc_tx_events,
            "net::tx",
            "Network transaction events stream",
            DEFAULT_BUDGET_TRY_DRAIN_NETWORK_TRANSACTION_EVENTS,
            this.transaction_events.poll_next_unpin(cx),
            |event| this.on_network_tx_event(event),
        );

        // Tries to drain hashes pending fetch cache if the tx manager currently has
        // capacity for this (fetch txns).
        //
        // Sends at most one request.
        duration_metered_exec!(
            {
                if this.has_capacity_for_fetching_pending_hashes() {
                    this.on_fetch_hashes_pending_fetch();
                }
            },
            poll_durations.acc_pending_fetch
        );

        // Advance commands (propagate/fetch/serve txns).
        let maybe_more_commands = metered_poll_nested_stream_with_budget!(
            poll_durations.acc_cmds,
            "net::tx",
            "Commands channel",
            DEFAULT_BUDGET_TRY_DRAIN_STREAM,
            this.command_rx.poll_next_unpin(cx),
            |cmd| this.on_command(cmd)
        );

        this.transaction_fetcher.update_metrics();

        // all channels are fully drained and import futures pending
        if maybe_more_network_events ||
            maybe_more_commands ||
            maybe_more_tx_events ||
            maybe_more_tx_fetch_events ||
            maybe_more_pool_imports ||
            maybe_more_pending_txns
        {
            // make sure we're woken up again
            cx.waker().wake_by_ref();
            return Poll::Pending
        }

        this.update_poll_metrics(start, poll_durations);

        Poll::Pending
    }
}

/// A transaction that's about to be propagated to multiple peers.
struct PropagateTransaction {
    size: usize,
    transaction: Arc<TransactionSigned>,
}

// === impl PropagateTransaction ===

impl PropagateTransaction {
    fn hash(&self) -> TxHash {
        self.transaction.hash()
    }

    /// Create a new instance from a pooled transaction
    fn new<T: PoolTransaction>(tx: Arc<ValidPoolTransaction<T>>) -> Self {
        let size = tx.encoded_length();
        let transaction = Arc::new(tx.transaction.to_recovered_transaction().into_signed());
        Self { size, transaction }
    }
}

/// Helper type for constructing the full transaction message that enforces the
/// [`DEFAULT_SOFT_LIMIT_BYTE_SIZE_TRANSACTIONS_BROADCAST_MESSAGE`].
#[derive(Default)]
struct FullTransactionsBuilder {
    total_size: usize,
    transactions: Vec<Arc<TransactionSigned>>,
}

// === impl FullTransactionsBuilder ===

impl FullTransactionsBuilder {
    /// Append a transaction to the list if the total message bytes size doesn't exceed the soft
    /// maximum target byte size. The limit is soft, meaning if one single transaction goes over
    /// the limit, it will be broadcasted in its own [`Transactions`] message. The same pattern is
    /// followed in filling a [`GetPooledTransactions`] request in
    /// [`TransactionFetcher::fill_request_from_hashes_pending_fetch`].
    fn push(&mut self, transaction: &PropagateTransaction) {
        let new_size = self.total_size + transaction.size;
        if new_size > DEFAULT_SOFT_LIMIT_BYTE_SIZE_TRANSACTIONS_BROADCAST_MESSAGE &&
            self.total_size > 0
        {
            return
        }

        self.total_size = new_size;
        self.transactions.push(Arc::clone(&transaction.transaction));
    }

    /// Returns whether or not any transactions are in the [FullTransactionsBuilder].
    fn is_empty(&self) -> bool {
        self.transactions.is_empty()
    }

    /// returns the list of transactions.
    fn build(self) -> Vec<Arc<TransactionSigned>> {
        self.transactions
    }
}

/// A helper type to create the pooled transactions message based on the negotiated version of the
/// session with the peer
enum PooledTransactionsHashesBuilder {
    Eth66(NewPooledTransactionHashes66),
    Eth68(NewPooledTransactionHashes68),
}

// === impl PooledTransactionsHashesBuilder ===

impl PooledTransactionsHashesBuilder {
    /// Push a transaction from the pool to the list.
    fn push_pooled<T: PoolTransaction>(&mut self, pooled_tx: Arc<ValidPoolTransaction<T>>) {
        match self {
            Self::Eth66(msg) => msg.0.push(*pooled_tx.hash()),
            Self::Eth68(msg) => {
                msg.hashes.push(*pooled_tx.hash());
                msg.sizes.push(pooled_tx.encoded_length());
                msg.types.push(pooled_tx.transaction.tx_type());
            }
        }
    }

    fn push(&mut self, tx: &PropagateTransaction) {
        match self {
            Self::Eth66(msg) => msg.0.push(tx.hash()),
            Self::Eth68(msg) => {
                msg.hashes.push(tx.hash());
                msg.sizes.push(tx.size);
                msg.types.push(tx.transaction.tx_type().into());
            }
        }
    }

    /// Create a builder for the negotiated version of the peer's session
    fn new(version: EthVersion) -> Self {
        match version {
            EthVersion::Eth66 | EthVersion::Eth67 => Self::Eth66(Default::default()),
            EthVersion::Eth68 => Self::Eth68(Default::default()),
        }
    }

    fn build(self) -> NewPooledTransactionHashes {
        match self {
            Self::Eth66(msg) => msg.into(),
            Self::Eth68(msg) => msg.into(),
        }
    }
}

/// How we received the transactions.
enum TransactionSource {
    /// Transactions were broadcast to us via [`Transactions`] message.
    Broadcast,
    /// Transactions were sent as the response of [`fetcher::GetPooledTxRequest`] issued by us.
    Response,
}

// === impl TransactionSource ===

impl TransactionSource {
    /// Whether the transaction were sent as broadcast.
<<<<<<< HEAD
    fn is_broadcast(&self) -> bool {
=======
    const fn is_broadcast(&self) -> bool {
>>>>>>> 105570de
        matches!(self, Self::Broadcast)
    }
}

/// Tracks a single peer in the context of [`TransactionsManager`].
#[derive(Debug)]
pub struct PeerMetadata {
    /// Optimistically keeps track of transactions that we know the peer has seen. Optimistic, in
    /// the sense that transactions are preemptively marked as seen by peer when they are sent to
    /// the peer.
    seen_transactions: LruCache<TxHash>,
    /// A communication channel directly to the peer's session task.
    request_tx: PeerRequestSender,
    /// negotiated version of the session.
    version: EthVersion,
    /// The peer's client version.
    client_version: Arc<str>,
}

impl PeerMetadata {
    /// Returns a new instance of [`PeerMetadata`].
    fn new(request_tx: PeerRequestSender, version: EthVersion, client_version: Arc<str>) -> Self {
        Self {
            seen_transactions: LruCache::new(DEFAULT_CAPACITY_CACHE_SEEN_BY_PEER),
            request_tx,
            version,
            client_version,
        }
    }
}

/// Commands to send to the [`TransactionsManager`]
#[derive(Debug)]
enum TransactionsCommand {
    /// Propagate a transaction hash to the network.
    PropagateHash(B256),
    /// Propagate transaction hashes to a specific peer.
    PropagateHashesTo(Vec<B256>, PeerId),
    /// Request the list of active peer IDs from the [`TransactionsManager`].
    GetActivePeers(oneshot::Sender<HashSet<PeerId>>),
    /// Propagate a collection of full transactions to a specific peer.
    PropagateTransactionsTo(Vec<TxHash>, PeerId),
    /// Request transaction hashes known by specific peers from the [`TransactionsManager`].
    GetTransactionHashes {
        peers: Vec<PeerId>,
        tx: oneshot::Sender<HashMap<PeerId, HashSet<TxHash>>>,
    },
    /// Requests a clone of the sender sender channel to the peer.
    GetPeerSender {
        peer_id: PeerId,
        peer_request_sender: oneshot::Sender<Option<PeerRequestSender>>,
    },
}

/// All events related to transactions emitted by the network.
#[derive(Debug)]
pub enum NetworkTransactionEvent {
    /// Represents the event of receiving a list of transactions from a peer.
    ///
    /// This indicates transactions that were broadcasted to us from the peer.
    IncomingTransactions {
        /// The ID of the peer from which the transactions were received.
        peer_id: PeerId,
        /// The received transactions.
        msg: Transactions,
    },
    /// Represents the event of receiving a list of transaction hashes from a peer.
    IncomingPooledTransactionHashes {
        /// The ID of the peer from which the transaction hashes were received.
        peer_id: PeerId,
        /// The received new pooled transaction hashes.
        msg: NewPooledTransactionHashes,
    },
    /// Represents the event of receiving a `GetPooledTransactions` request from a peer.
    GetPooledTransactions {
        /// The ID of the peer from which the request was received.
        peer_id: PeerId,
        /// The received `GetPooledTransactions` request.
        request: GetPooledTransactions,
        /// The sender for responding to the request with a result of `PooledTransactions`.
        response: oneshot::Sender<RequestResult<PooledTransactions>>,
    },
    /// Represents the event of receiving a `GetTransactionsHandle` request.
    GetTransactionsHandle(oneshot::Sender<Option<TransactionsHandle>>),
}

/// Tracks stats about the [`TransactionsManager`].
#[derive(Debug)]
pub struct PendingPoolImportsInfo {
    /// Number of transactions about to be inserted into the pool.
    pending_pool_imports: Arc<AtomicUsize>,
    /// Max number of transactions allowed to be imported concurrently.
    max_pending_pool_imports: usize,
}

impl PendingPoolImportsInfo {
    /// Returns a new [`PendingPoolImportsInfo`].
    pub fn new(max_pending_pool_imports: usize) -> Self {
        Self { pending_pool_imports: Arc::new(AtomicUsize::default()), max_pending_pool_imports }
    }

    /// Returns `true` if the number of pool imports is under a given tolerated max.
    pub fn has_capacity(&self, max_pending_pool_imports: usize) -> bool {
        self.pending_pool_imports.load(Ordering::Relaxed) < max_pending_pool_imports
    }
}

impl Default for PendingPoolImportsInfo {
    fn default() -> Self {
        Self::new(DEFAULT_MAX_COUNT_PENDING_POOL_IMPORTS)
    }
}

#[derive(Debug, Default)]
struct TxManagerPollDurations {
    acc_network_events: Duration,
    acc_pending_imports: Duration,
    acc_tx_events: Duration,
    acc_imported_txns: Duration,
    acc_fetch_events: Duration,
    acc_pending_fetch: Duration,
    acc_cmds: Duration,
}

#[cfg(test)]
mod tests {
    use super::*;
    use crate::{test_utils::Testnet, NetworkConfigBuilder, NetworkManager};
    use alloy_rlp::Decodable;
    use constants::tx_fetcher::DEFAULT_MAX_COUNT_FALLBACK_PEERS;
    use futures::FutureExt;
    use reth_network_api::NetworkInfo;
    use reth_network_p2p::{
        error::{RequestError, RequestResult},
        sync::{NetworkSyncUpdater, SyncState},
    };
    use reth_primitives::hex;
    use reth_provider::test_utils::NoopProvider;
    use reth_transaction_pool::test_utils::{testing_pool, MockTransaction};
    use secp256k1::SecretKey;
    use std::{fmt, future::poll_fn, hash};
    use tests::fetcher::TxFetchMetadata;
    use tracing::error;

    async fn new_tx_manager() -> TransactionsManager<impl TransactionPool> {
        let secret_key = SecretKey::new(&mut rand::thread_rng());
        let client = NoopProvider::default();

        let config = NetworkConfigBuilder::new(secret_key)
            // let OS choose port
            .listener_port(0)
            .disable_discovery()
            .build(client);

        let pool = testing_pool();

        let transactions_manager_config = config.transactions_manager_config.clone();
        let (_network_handle, _network, transactions, _) = NetworkManager::new(config)
            .await
            .unwrap()
            .into_builder()
            .transactions(pool.clone(), transactions_manager_config)
            .split_with_handle();

        transactions
    }

    pub(super) fn default_cache<T: hash::Hash + Eq + fmt::Debug>() -> LruCache<T> {
        LruCache::new(DEFAULT_MAX_COUNT_FALLBACK_PEERS as u32)
    }

    // Returns (peer, channel-to-send-get-pooled-tx-response-on).
    pub(super) fn new_mock_session(
        peer_id: PeerId,
        version: EthVersion,
    ) -> (PeerMetadata, mpsc::Receiver<PeerRequest>) {
        let (to_mock_session_tx, to_mock_session_rx) = mpsc::channel(1);

        (
            PeerMetadata::new(
                PeerRequestSender::new(peer_id, to_mock_session_tx),
                version,
                Arc::from(""),
            ),
            to_mock_session_rx,
        )
    }

    #[tokio::test(flavor = "multi_thread")]
    async fn test_ignored_tx_broadcasts_while_initially_syncing() {
        reth_tracing::init_test_tracing();
        let net = Testnet::create(3).await;

        let mut handles = net.handles();
        let handle0 = handles.next().unwrap();
        let handle1 = handles.next().unwrap();

        drop(handles);
        let handle = net.spawn();

        let listener0 = handle0.event_listener();
        handle0.add_peer(*handle1.peer_id(), handle1.local_addr());
        let secret_key = SecretKey::new(&mut rand::thread_rng());

        let client = NoopProvider::default();
        let pool = testing_pool();
        let config = NetworkConfigBuilder::new(secret_key)
            .disable_discovery()
            .listener_port(0)
            .build(client);
        let transactions_manager_config = config.transactions_manager_config.clone();
        let (network_handle, network, mut transactions, _) = NetworkManager::new(config)
            .await
            .unwrap()
            .into_builder()
            .transactions(pool.clone(), transactions_manager_config)
            .split_with_handle();

        tokio::task::spawn(network);

        // go to syncing (pipeline sync)
        network_handle.update_sync_state(SyncState::Syncing);
        assert!(NetworkInfo::is_syncing(&network_handle));
        assert!(NetworkInfo::is_initially_syncing(&network_handle));

        // wait for all initiator connections
        let mut established = listener0.take(2);
        while let Some(ev) = established.next().await {
            match ev {
                NetworkEvent::SessionEstablished {
                    peer_id,
                    remote_addr,
                    client_version,
                    capabilities,
                    messages,
                    status,
                    version,
                } => {
                    // to insert a new peer in transactions peerset
                    transactions.on_network_event(NetworkEvent::SessionEstablished {
                        peer_id,
                        remote_addr,
                        client_version,
                        capabilities,
                        messages,
                        status,
                        version,
                    })
                }
                NetworkEvent::PeerAdded(_peer_id) => continue,
                ev => {
                    error!("unexpected event {ev:?}")
                }
            }
        }
        // random tx: <https://etherscan.io/getRawTx?tx=0x9448608d36e721ef403c53b00546068a6474d6cbab6816c3926de449898e7bce>
        let input = hex!("02f871018302a90f808504890aef60826b6c94ddf4c5025d1a5742cf12f74eec246d4432c295e487e09c3bbcc12b2b80c080a0f21a4eacd0bf8fea9c5105c543be5a1d8c796516875710fafafdf16d16d8ee23a001280915021bb446d1973501a67f93d2b38894a514b976e7b46dc2fe54598d76");
        let signed_tx = TransactionSigned::decode(&mut &input[..]).unwrap();
        transactions.on_network_tx_event(NetworkTransactionEvent::IncomingTransactions {
            peer_id: *handle1.peer_id(),
            msg: Transactions(vec![signed_tx.clone()]),
        });
        poll_fn(|cx| {
            let _ = transactions.poll_unpin(cx);
            Poll::Ready(())
        })
        .await;
        assert!(pool.is_empty());
        handle.terminate().await;
    }

    #[tokio::test(flavor = "multi_thread")]
    async fn test_tx_broadcasts_through_two_syncs() {
        reth_tracing::init_test_tracing();
        let net = Testnet::create(3).await;

        let mut handles = net.handles();
        let handle0 = handles.next().unwrap();
        let handle1 = handles.next().unwrap();

        drop(handles);
        let handle = net.spawn();

        let listener0 = handle0.event_listener();
        handle0.add_peer(*handle1.peer_id(), handle1.local_addr());
        let secret_key = SecretKey::new(&mut rand::thread_rng());

        let client = NoopProvider::default();
        let pool = testing_pool();
        let config = NetworkConfigBuilder::new(secret_key)
            .disable_discovery()
            .listener_port(0)
            .build(client);
        let transactions_manager_config = config.transactions_manager_config.clone();
        let (network_handle, network, mut transactions, _) = NetworkManager::new(config)
            .await
            .unwrap()
            .into_builder()
            .transactions(pool.clone(), transactions_manager_config)
            .split_with_handle();

        tokio::task::spawn(network);

        // go to syncing (pipeline sync) to idle and then to syncing (live)
        network_handle.update_sync_state(SyncState::Syncing);
        assert!(NetworkInfo::is_syncing(&network_handle));
        network_handle.update_sync_state(SyncState::Idle);
        assert!(!NetworkInfo::is_syncing(&network_handle));
        network_handle.update_sync_state(SyncState::Syncing);
        assert!(NetworkInfo::is_syncing(&network_handle));

        // wait for all initiator connections
        let mut established = listener0.take(2);
        while let Some(ev) = established.next().await {
            match ev {
                NetworkEvent::SessionEstablished {
                    peer_id,
                    remote_addr,
                    client_version,
                    capabilities,
                    messages,
                    status,
                    version,
                } => {
                    // to insert a new peer in transactions peerset
                    transactions.on_network_event(NetworkEvent::SessionEstablished {
                        peer_id,
                        remote_addr,
                        client_version,
                        capabilities,
                        messages,
                        status,
                        version,
                    })
                }
                NetworkEvent::PeerAdded(_peer_id) => continue,
                ev => {
                    error!("unexpected event {ev:?}")
                }
            }
        }
        // random tx: <https://etherscan.io/getRawTx?tx=0x9448608d36e721ef403c53b00546068a6474d6cbab6816c3926de449898e7bce>
        let input = hex!("02f871018302a90f808504890aef60826b6c94ddf4c5025d1a5742cf12f74eec246d4432c295e487e09c3bbcc12b2b80c080a0f21a4eacd0bf8fea9c5105c543be5a1d8c796516875710fafafdf16d16d8ee23a001280915021bb446d1973501a67f93d2b38894a514b976e7b46dc2fe54598d76");
        let signed_tx = TransactionSigned::decode(&mut &input[..]).unwrap();
        transactions.on_network_tx_event(NetworkTransactionEvent::IncomingTransactions {
            peer_id: *handle1.peer_id(),
            msg: Transactions(vec![signed_tx.clone()]),
        });
        poll_fn(|cx| {
            let _ = transactions.poll_unpin(cx);
            Poll::Ready(())
        })
        .await;
        assert!(!NetworkInfo::is_initially_syncing(&network_handle));
        assert!(NetworkInfo::is_syncing(&network_handle));
        assert!(!pool.is_empty());
        handle.terminate().await;
    }

    #[tokio::test(flavor = "multi_thread")]
    async fn test_handle_incoming_transactions() {
        reth_tracing::init_test_tracing();
        let net = Testnet::create(3).await;

        let mut handles = net.handles();
        let handle0 = handles.next().unwrap();
        let handle1 = handles.next().unwrap();

        drop(handles);
        let handle = net.spawn();

        let listener0 = handle0.event_listener();

        handle0.add_peer(*handle1.peer_id(), handle1.local_addr());
        let secret_key = SecretKey::new(&mut rand::thread_rng());

        let client = NoopProvider::default();
        let pool = testing_pool();
        let config = NetworkConfigBuilder::new(secret_key)
            .disable_discovery()
            .listener_port(0)
            .build(client);
        let transactions_manager_config = config.transactions_manager_config.clone();
        let (network_handle, network, mut transactions, _) = NetworkManager::new(config)
            .await
            .unwrap()
            .into_builder()
            .transactions(pool.clone(), transactions_manager_config)
            .split_with_handle();
        tokio::task::spawn(network);

        network_handle.update_sync_state(SyncState::Idle);

        assert!(!NetworkInfo::is_syncing(&network_handle));

        // wait for all initiator connections
        let mut established = listener0.take(2);
        while let Some(ev) = established.next().await {
            match ev {
                NetworkEvent::SessionEstablished {
                    peer_id,
                    remote_addr,
                    client_version,
                    capabilities,
                    messages,
                    status,
                    version,
                } => {
                    // to insert a new peer in transactions peerset
                    transactions.on_network_event(NetworkEvent::SessionEstablished {
                        peer_id,
                        remote_addr,
                        client_version,
                        capabilities,
                        messages,
                        status,
                        version,
                    })
                }
                NetworkEvent::PeerAdded(_peer_id) => continue,
                ev => {
                    error!("unexpected event {ev:?}")
                }
            }
        }
        // random tx: <https://etherscan.io/getRawTx?tx=0x9448608d36e721ef403c53b00546068a6474d6cbab6816c3926de449898e7bce>
        let input = hex!("02f871018302a90f808504890aef60826b6c94ddf4c5025d1a5742cf12f74eec246d4432c295e487e09c3bbcc12b2b80c080a0f21a4eacd0bf8fea9c5105c543be5a1d8c796516875710fafafdf16d16d8ee23a001280915021bb446d1973501a67f93d2b38894a514b976e7b46dc2fe54598d76");
        let signed_tx = TransactionSigned::decode(&mut &input[..]).unwrap();
        transactions.on_network_tx_event(NetworkTransactionEvent::IncomingTransactions {
            peer_id: *handle1.peer_id(),
            msg: Transactions(vec![signed_tx.clone()]),
        });
        assert!(transactions
            .transactions_by_peers
            .get(&signed_tx.hash())
            .unwrap()
            .contains(handle1.peer_id()));

        // advance the transaction manager future
        poll_fn(|cx| {
            let _ = transactions.poll_unpin(cx);
            Poll::Ready(())
        })
        .await;

        assert!(!pool.is_empty());
        assert!(pool.get(&signed_tx.hash).is_some());
        handle.terminate().await;
    }

    #[tokio::test(flavor = "multi_thread")]
    async fn test_on_get_pooled_transactions_network() {
        reth_tracing::init_test_tracing();
        let net = Testnet::create(2).await;

        let mut handles = net.handles();
        let handle0 = handles.next().unwrap();
        let handle1 = handles.next().unwrap();

        drop(handles);
        let handle = net.spawn();

        let listener0 = handle0.event_listener();

        handle0.add_peer(*handle1.peer_id(), handle1.local_addr());
        let secret_key = SecretKey::new(&mut rand::thread_rng());

        let client = NoopProvider::default();
        let pool = testing_pool();
        let config = NetworkConfigBuilder::new(secret_key)
            .disable_discovery()
            .listener_port(0)
            .build(client);
        let transactions_manager_config = config.transactions_manager_config.clone();
        let (network_handle, network, mut transactions, _) = NetworkManager::new(config)
            .await
            .unwrap()
            .into_builder()
            .transactions(pool.clone(), transactions_manager_config)
            .split_with_handle();
        tokio::task::spawn(network);

        network_handle.update_sync_state(SyncState::Idle);

        assert!(!NetworkInfo::is_syncing(&network_handle));

        // wait for all initiator connections
        let mut established = listener0.take(2);
        while let Some(ev) = established.next().await {
            match ev {
                NetworkEvent::SessionEstablished {
                    peer_id,
                    remote_addr,
                    client_version,
                    capabilities,
                    messages,
                    status,
                    version,
                } => transactions.on_network_event(NetworkEvent::SessionEstablished {
                    peer_id,
                    remote_addr,
                    client_version,
                    capabilities,
                    messages,
                    status,
                    version,
                }),
                NetworkEvent::PeerAdded(_peer_id) => continue,
                ev => {
                    error!("unexpected event {ev:?}")
                }
            }
        }
        handle.terminate().await;

        let tx = MockTransaction::eip1559();
        let _ = transactions
            .pool
            .add_transaction(reth_transaction_pool::TransactionOrigin::External, tx.clone())
            .await;

        let request = GetPooledTransactions(vec![tx.get_hash()]);

        let (send, receive) = oneshot::channel::<RequestResult<PooledTransactions>>();

        transactions.on_network_tx_event(NetworkTransactionEvent::GetPooledTransactions {
            peer_id: *handle1.peer_id(),
            request,
            response: send,
        });

        match receive.await.unwrap() {
            Ok(PooledTransactions(transactions)) => {
                assert_eq!(transactions.len(), 1);
            }
            Err(e) => {
                panic!("error: {e:?}");
            }
        }
    }

    #[tokio::test]
    async fn test_max_retries_tx_request() {
        reth_tracing::init_test_tracing();

        let mut tx_manager = new_tx_manager().await;
        let tx_fetcher = &mut tx_manager.transaction_fetcher;

        let peer_id_1 = PeerId::new([1; 64]);
        let peer_id_2 = PeerId::new([2; 64]);
        let eth_version = EthVersion::Eth66;
        let seen_hashes = [B256::from_slice(&[1; 32]), B256::from_slice(&[2; 32])];

        let (mut peer_1, mut to_mock_session_rx) = new_mock_session(peer_id_1, eth_version);
        // mark hashes as seen by peer so it can fish them out from the cache for hashes pending
        // fetch
        peer_1.seen_transactions.insert(seen_hashes[0]);
        peer_1.seen_transactions.insert(seen_hashes[1]);
        tx_manager.peers.insert(peer_id_1, peer_1);

        // hashes are seen and currently not inflight, with one fallback peer, and are buffered
        // for first retry in reverse order to make index 0 lru
        let retries = 1;
        let mut backups = default_cache();
        backups.insert(peer_id_1);

        let mut backups1 = default_cache();
        backups1.insert(peer_id_1);
        tx_fetcher
            .hashes_fetch_inflight_and_pending_fetch
            .insert(seen_hashes[1], TxFetchMetadata::new(retries, backups, None));
        tx_fetcher
            .hashes_fetch_inflight_and_pending_fetch
            .insert(seen_hashes[0], TxFetchMetadata::new(retries, backups1, None));
        tx_fetcher.hashes_pending_fetch.insert(seen_hashes[1]);
        tx_fetcher.hashes_pending_fetch.insert(seen_hashes[0]);

        // peer_1 is idle
        assert!(tx_fetcher.is_idle(&peer_id_1));
        assert_eq!(tx_fetcher.active_peers.len(), 0);

        // sends request for buffered hashes to peer_1
        tx_fetcher.on_fetch_pending_hashes(&tx_manager.peers, |_| true);

        let tx_fetcher = &mut tx_manager.transaction_fetcher;

        assert!(tx_fetcher.hashes_pending_fetch.is_empty());
        // as long as request is in inflight peer_1 is not idle
        assert!(!tx_fetcher.is_idle(&peer_id_1));
        assert_eq!(tx_fetcher.active_peers.len(), 1);

        // mock session of peer_1 receives request
        let req = to_mock_session_rx
            .recv()
            .await
            .expect("peer_1 session should receive request with buffered hashes");
        let PeerRequest::GetPooledTransactions { request, response } = req else { unreachable!() };
        let GetPooledTransactions(hashes) = request;

        let hashes = hashes.into_iter().collect::<HashSet<_>>();

        assert_eq!(hashes, seen_hashes.into_iter().collect::<HashSet<_>>());

        // fail request to peer_1
        response
            .send(Err(RequestError::BadResponse))
            .expect("should send peer_1 response to tx manager");
        let Some(FetchEvent::FetchError { peer_id, .. }) = tx_fetcher.next().await else {
            unreachable!()
        };

        // request has resolved, peer_1 is idle again
        assert!(tx_fetcher.is_idle(&peer_id));
        assert_eq!(tx_fetcher.active_peers.len(), 0);
        // failing peer_1's request buffers requested hashes for retry
        assert_eq!(tx_fetcher.hashes_pending_fetch.len(), 2);

        let (peer_2, mut to_mock_session_rx) = new_mock_session(peer_id_2, eth_version);
        tx_manager.peers.insert(peer_id_2, peer_2);

        // peer_2 announces same hashes as peer_1
        let msg =
            NewPooledTransactionHashes::Eth66(NewPooledTransactionHashes66(seen_hashes.to_vec()));
        tx_manager.on_new_pooled_transaction_hashes(peer_id_2, msg);

        let tx_fetcher = &mut tx_manager.transaction_fetcher;

        // peer_2 should be in active_peers.
        assert_eq!(tx_fetcher.active_peers.len(), 1);

        // since hashes are already seen, no changes to length of unknown hashes
        assert_eq!(tx_fetcher.hashes_fetch_inflight_and_pending_fetch.len(), 2);
        // but hashes are taken out of buffer and packed into request to peer_2
        assert!(tx_fetcher.hashes_pending_fetch.is_empty());

        // mock session of peer_2 receives request
        let req = to_mock_session_rx
            .recv()
            .await
            .expect("peer_2 session should receive request with buffered hashes");
        let PeerRequest::GetPooledTransactions { response, .. } = req else { unreachable!() };

        // report failed request to tx manager
        response
            .send(Err(RequestError::BadResponse))
            .expect("should send peer_2 response to tx manager");
        let Some(FetchEvent::FetchError { .. }) = tx_fetcher.next().await else { unreachable!() };

        // `MAX_REQUEST_RETRIES_PER_TX_HASH`, 2, for hashes reached so this time won't be buffered
        // for retry
        assert!(tx_fetcher.hashes_pending_fetch.is_empty());
        assert_eq!(tx_fetcher.active_peers.len(), 0);
    }
}<|MERGE_RESOLUTION|>--- conflicted
+++ resolved
@@ -1478,11 +1478,7 @@
 
 impl TransactionSource {
     /// Whether the transaction were sent as broadcast.
-<<<<<<< HEAD
-    fn is_broadcast(&self) -> bool {
-=======
     const fn is_broadcast(&self) -> bool {
->>>>>>> 105570de
         matches!(self, Self::Broadcast)
     }
 }
