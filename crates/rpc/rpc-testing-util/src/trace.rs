//! Helpers for testing trace calls.

use futures::{Stream, StreamExt};
use jsonrpsee::core::client::Error as RpcError;
use reth_primitives::{BlockId, Bytes, TxHash, B256};
use reth_rpc_api::clients::TraceApiClient;
use reth_rpc_types::{
    trace::{
        filter::TraceFilter,
        parity::{LocalizedTransactionTrace, TraceResults, TraceType},
        tracerequest::TraceCallRequest,
    },
    Index, TransactionRequest,
};
use std::{
    collections::HashSet,
    pin::Pin,
    task::{Context, Poll},
};

/// A type alias that represents the result of a raw transaction trace stream.
type RawTransactionTraceResult<'a> =
    Pin<Box<dyn Stream<Item = Result<(TraceResults, Bytes), (RpcError, Bytes)>> + 'a>>;

/// A result type for the `trace_block` method that also captures the requested block.
pub type TraceBlockResult = Result<(Vec<LocalizedTransactionTrace>, BlockId), (RpcError, BlockId)>;

/// Type alias representing the result of replaying a transaction.
pub type ReplayTransactionResult = Result<(TraceResults, TxHash), (RpcError, TxHash)>;

/// A type representing the result of calling `trace_call_many` method.
pub type CallManyTraceResult = Result<
    (Vec<TraceResults>, Vec<(TransactionRequest, HashSet<TraceType>)>),
    (RpcError, Vec<(TransactionRequest, HashSet<TraceType>)>),
>;

/// Result type for the `trace_get` method that also captures the requested transaction hash and
/// index.
pub type TraceGetResult =
    Result<(Option<LocalizedTransactionTrace>, B256, Vec<Index>), (RpcError, B256, Vec<Index>)>;

/// Represents a result type for the `trace_filter` stream extension.
pub type TraceFilterResult =
    Result<(Vec<LocalizedTransactionTrace>, TraceFilter), (RpcError, TraceFilter)>;

/// Represents the result of a single trace call.
pub type TraceCallResult = Result<TraceResults, (RpcError, TraceCallRequest)>;

/// An extension trait for the Trace API.
pub trait TraceApiExt {
    /// The provider type that is used to make the requests.
    type Provider;

    /// Returns a new stream that yields the traces for the given blocks.
    ///
    /// See also [StreamExt::buffered].
    fn trace_block_buffered<I, B>(&self, params: I, n: usize) -> TraceBlockStream<'_>
    where
        I: IntoIterator<Item = B>,
        B: Into<BlockId>;

    /// Returns a new stream that yields the traces for the given blocks.
    ///
    /// See also [StreamExt::buffer_unordered].
    fn trace_block_buffered_unordered<I, B>(&self, params: I, n: usize) -> TraceBlockStream<'_>
    where
        I: IntoIterator<Item = B>,
        B: Into<BlockId>;

    /// Returns a new stream that replays the transactions for the given transaction hashes.
    ///
    /// This returns all results in order.
    fn replay_transactions<I>(
        &self,
        tx_hashes: I,
        trace_types: HashSet<TraceType>,
    ) -> ReplayTransactionStream<'_>
    where
        I: IntoIterator<Item = TxHash>;

    /// Returns a new stream that traces the provided raw transaction data.
    fn trace_raw_transaction_stream(
        &self,
        data: Bytes,
        trace_types: HashSet<TraceType>,
        block_id: Option<BlockId>,
    ) -> RawTransactionTraceStream<'_>;

    /// Creates a stream of results for multiple dependent transaction calls on top of the same
    /// block.
    fn trace_call_many_stream<I>(
        &self,
        calls: I,
        block_id: Option<BlockId>,
    ) -> CallManyTraceStream<'_>
    where
        I: IntoIterator<Item = (TransactionRequest, HashSet<TraceType>)>;

    /// Returns a new stream that yields the traces for the given transaction hash and indices.
    fn trace_get_stream<I>(&self, hash: B256, indices: I) -> TraceGetStream<'_>
    where
        I: IntoIterator<Item = Index>;

    /// Returns a new stream that yields traces for given filters.
    fn trace_filter_stream<I>(&self, filters: I) -> TraceFilterStream<'_>
    where
        I: IntoIterator<Item = TraceFilter>;

    /// Returns a new stream that yields the trace results for the given call requests.
    fn trace_call_stream(&self, request: TraceCallRequest) -> TraceCallStream<'_>;
}
/// `TraceCallStream` provides an asynchronous stream of tracing results.
#[must_use = "streams do nothing unless polled"]
pub struct TraceCallStream<'a> {
    stream: Pin<Box<dyn Stream<Item = TraceCallResult> + 'a>>,
}

impl<'a> Stream for TraceCallStream<'a> {
    type Item = TraceCallResult;

    fn poll_next(mut self: Pin<&mut Self>, cx: &mut Context<'_>) -> Poll<Option<Self::Item>> {
        self.stream.as_mut().poll_next(cx)
    }
}

impl<'a> std::fmt::Debug for TraceCallStream<'a> {
    fn fmt(&self, f: &mut std::fmt::Formatter<'_>) -> std::fmt::Result {
        f.debug_struct("TraceCallStream").finish()
    }
}

/// Represents a stream that asynchronously yields the results of the `trace_filter` method.
#[must_use = "streams do nothing unless polled"]
pub struct TraceFilterStream<'a> {
    stream: Pin<Box<dyn Stream<Item = TraceFilterResult> + 'a>>,
}

impl<'a> Stream for TraceFilterStream<'a> {
    type Item = TraceFilterResult;

    /// Attempts to pull out the next value of the stream.
    fn poll_next(mut self: Pin<&mut Self>, cx: &mut Context<'_>) -> Poll<Option<Self::Item>> {
        self.stream.as_mut().poll_next(cx)
    }
}

impl<'a> std::fmt::Debug for TraceFilterStream<'a> {
    /// Provides a debug representation of the `TraceFilterStream`.
    fn fmt(&self, f: &mut std::fmt::Formatter<'_>) -> std::fmt::Result {
        f.debug_struct("TraceFilterStream").finish_non_exhaustive()
    }
}

/// A stream that asynchronously yields the results of the `trace_get` method for a given
/// transaction hash and a series of indices.
#[must_use = "streams do nothing unless polled"]
pub struct TraceGetStream<'a> {
    stream: Pin<Box<dyn Stream<Item = TraceGetResult> + 'a>>,
}

impl<'a> Stream for TraceGetStream<'a> {
    type Item = TraceGetResult;

    /// Attempts to pull out the next item of the stream
    fn poll_next(mut self: Pin<&mut Self>, cx: &mut Context<'_>) -> Poll<Option<Self::Item>> {
        self.stream.as_mut().poll_next(cx)
    }
}

impl<'a> std::fmt::Debug for TraceGetStream<'a> {
    fn fmt(&self, f: &mut std::fmt::Formatter<'_>) -> std::fmt::Result {
        f.debug_struct("TraceGetStream").finish_non_exhaustive()
    }
}

/// A stream that provides asynchronous iteration over results from the `trace_call_many` function.
///
/// The stream yields items of type `CallManyTraceResult`.
#[must_use = "streams do nothing unless polled"]
pub struct CallManyTraceStream<'a> {
    stream: Pin<Box<dyn Stream<Item = CallManyTraceResult> + 'a>>,
}

impl<'a> Stream for CallManyTraceStream<'a> {
    type Item = CallManyTraceResult;

    /// Polls for the next item from the stream.
    fn poll_next(mut self: Pin<&mut Self>, cx: &mut Context<'_>) -> Poll<Option<Self::Item>> {
        self.stream.as_mut().poll_next(cx)
    }
}

impl<'a> std::fmt::Debug for CallManyTraceStream<'a> {
    fn fmt(&self, f: &mut std::fmt::Formatter<'_>) -> std::fmt::Result {
        f.debug_struct("CallManyTraceStream").finish()
    }
}

/// A stream that traces the provided raw transaction data.
#[must_use = "streams do nothing unless polled"]
pub struct RawTransactionTraceStream<'a> {
    stream: RawTransactionTraceResult<'a>,
}

impl<'a> Stream for RawTransactionTraceStream<'a> {
    type Item = Result<(TraceResults, Bytes), (RpcError, Bytes)>;

    fn poll_next(mut self: Pin<&mut Self>, cx: &mut Context<'_>) -> Poll<Option<Self::Item>> {
        self.stream.as_mut().poll_next(cx)
    }
}

impl<'a> std::fmt::Debug for RawTransactionTraceStream<'a> {
    fn fmt(&self, f: &mut std::fmt::Formatter<'_>) -> std::fmt::Result {
        f.debug_struct("RawTransactionTraceStream").finish()
    }
}

/// A stream that replays the transactions for the requested hashes.
#[must_use = "streams do nothing unless polled"]
pub struct ReplayTransactionStream<'a> {
    stream: Pin<Box<dyn Stream<Item = ReplayTransactionResult> + 'a>>,
}

impl<'a> Stream for ReplayTransactionStream<'a> {
    type Item = ReplayTransactionResult;

    fn poll_next(mut self: Pin<&mut Self>, cx: &mut Context<'_>) -> Poll<Option<Self::Item>> {
        self.stream.as_mut().poll_next(cx)
    }
}

impl<'a> std::fmt::Debug for ReplayTransactionStream<'a> {
    fn fmt(&self, f: &mut std::fmt::Formatter<'_>) -> std::fmt::Result {
        f.debug_struct("ReplayTransactionStream").finish()
    }
}

impl<T: TraceApiClient + Sync> TraceApiExt for T {
    type Provider = T;

    fn trace_block_buffered<I, B>(&self, params: I, n: usize) -> TraceBlockStream<'_>
    where
        I: IntoIterator<Item = B>,
        B: Into<BlockId>,
    {
        let blocks = params.into_iter().map(|b| b.into()).collect::<Vec<_>>();
        let stream = futures::stream::iter(blocks.into_iter().map(move |block| async move {
            match self.trace_block(block).await {
                Ok(result) => Ok((result.unwrap_or_default(), block)),
                Err(err) => Err((err, block)),
            }
        }))
        .buffered(n);
        TraceBlockStream { stream: Box::pin(stream) }
    }

    fn trace_block_buffered_unordered<I, B>(&self, params: I, n: usize) -> TraceBlockStream<'_>
    where
        I: IntoIterator<Item = B>,
        B: Into<BlockId>,
    {
        let blocks = params.into_iter().map(|b| b.into()).collect::<Vec<_>>();
        let stream = futures::stream::iter(blocks.into_iter().map(move |block| async move {
            match self.trace_block(block).await {
                Ok(result) => Ok((result.unwrap_or_default(), block)),
                Err(err) => Err((err, block)),
            }
        }))
        .buffer_unordered(n);
        TraceBlockStream { stream: Box::pin(stream) }
    }

    fn replay_transactions<I>(
        &self,
        tx_hashes: I,
        trace_types: HashSet<TraceType>,
    ) -> ReplayTransactionStream<'_>
    where
        I: IntoIterator<Item = TxHash>,
    {
        let hashes = tx_hashes.into_iter().collect::<Vec<_>>();
        let stream = futures::stream::iter(hashes.into_iter().map(move |hash| {
            let trace_types_clone = trace_types.clone(); // Clone outside of the async block
            async move {
                match self.replay_transaction(hash, trace_types_clone).await {
                    Ok(result) => Ok((result, hash)),
                    Err(err) => Err((err, hash)),
                }
            }
        }))
        .buffered(10);
        ReplayTransactionStream { stream: Box::pin(stream) }
    }

    fn trace_raw_transaction_stream(
        &self,
        data: Bytes,
        trace_types: HashSet<TraceType>,
        block_id: Option<BlockId>,
    ) -> RawTransactionTraceStream<'_> {
        let stream = futures::stream::once(async move {
            match self.trace_raw_transaction(data.clone(), trace_types, block_id).await {
                Ok(result) => Ok((result, data)),
                Err(err) => Err((err, data)),
            }
        });
        RawTransactionTraceStream { stream: Box::pin(stream) }
    }

    fn trace_call_many_stream<I>(
        &self,
        calls: I,
        block_id: Option<BlockId>,
    ) -> CallManyTraceStream<'_>
    where
        I: IntoIterator<Item = (TransactionRequest, HashSet<TraceType>)>,
    {
        let call_set = calls.into_iter().collect::<Vec<_>>();
        let stream = futures::stream::once(async move {
            match self.trace_call_many(call_set.clone(), block_id).await {
                Ok(results) => Ok((results, call_set)),
                Err(err) => Err((err, call_set)),
            }
        });
        CallManyTraceStream { stream: Box::pin(stream) }
    }

    fn trace_get_stream<I>(&self, hash: B256, indices: I) -> TraceGetStream<'_>
    where
        I: IntoIterator<Item = Index>,
    {
        let index_list = indices.into_iter().collect::<Vec<_>>();
        let stream = futures::stream::iter(index_list.into_iter().map(move |index| async move {
            match self.trace_get(hash, vec![index]).await {
                Ok(result) => Ok((result, hash, vec![index])),
                Err(err) => Err((err, hash, vec![index])),
            }
        }))
        .buffered(10);
        TraceGetStream { stream: Box::pin(stream) }
    }

    fn trace_filter_stream<I>(&self, filters: I) -> TraceFilterStream<'_>
    where
        I: IntoIterator<Item = TraceFilter>,
    {
        let filter_list = filters.into_iter().collect::<Vec<_>>();
        let stream = futures::stream::iter(filter_list.into_iter().map(move |filter| async move {
            match self.trace_filter(filter.clone()).await {
                Ok(result) => Ok((result, filter)),
                Err(err) => Err((err, filter)),
            }
        }))
        .buffered(10);
        TraceFilterStream { stream: Box::pin(stream) }
    }

    fn trace_call_stream(&self, request: TraceCallRequest) -> TraceCallStream<'_> {
        let stream = futures::stream::once(async move {
            match self
                .trace_call(
                    request.call.clone(),
                    request.trace_types.clone(),
                    request.block_id,
                    request.state_overrides.clone(),
                    request.block_overrides.clone(),
                )
                .await
            {
                Ok(result) => Ok(result),
                Err(err) => Err((err, request)),
            }
        });
        TraceCallStream { stream: Box::pin(stream) }
    }
}

/// A stream that yields the traces for the requested blocks.
#[must_use = "streams do nothing unless polled"]
pub struct TraceBlockStream<'a> {
    stream: Pin<Box<dyn Stream<Item = TraceBlockResult> + 'a>>,
}

impl<'a> TraceBlockStream<'a> {
    /// Returns the next error result of the stream.
    pub async fn next_err(&mut self) -> Option<(RpcError, BlockId)> {
        loop {
            match self.next().await? {
                Ok(_) => continue,
                Err(err) => return Some(err),
            }
        }
    }
}

impl<'a> Stream for TraceBlockStream<'a> {
    type Item = TraceBlockResult;

    fn poll_next(mut self: Pin<&mut Self>, cx: &mut Context<'_>) -> Poll<Option<Self::Item>> {
        self.stream.as_mut().poll_next(cx)
    }
}

impl<'a> std::fmt::Debug for TraceBlockStream<'a> {
    fn fmt(&self, f: &mut std::fmt::Formatter<'_>) -> std::fmt::Result {
        f.debug_struct("TraceBlockStream").finish_non_exhaustive()
    }
}

/// A utility to compare RPC responses from two different clients.
///
/// The `RpcComparer` is designed to perform comparisons between two RPC clients.
/// It is useful in scenarios where there's a need to ensure that two different RPC clients
/// return consistent responses. This can be particularly valuable in testing environments
/// where one might want to compare a test client's responses against a production client
/// or compare two different Ethereum client implementations.
#[derive(Debug)]
pub struct RpcComparer<C1, C2>
where
    C1: TraceApiExt,
    C2: TraceApiExt,
{
    client1: C1,
    client2: C2,
}
impl<C1, C2> RpcComparer<C1, C2>
where
    C1: TraceApiExt,
    C2: TraceApiExt,
{
    /// Constructs a new `RpcComparer`.
    ///
    /// Initializes the comparer with two clients that will be used for fetching
    /// and comparison.
    ///
    /// # Arguments
    ///
    /// * `client1` - The first RPC client.
    /// * `client2` - The second RPC client.
<<<<<<< HEAD
    pub fn new(client1: C1, client2: C2) -> Self {
=======
    pub const fn new(client1: C1, client2: C2) -> Self {
>>>>>>> 105570de
        Self { client1, client2 }
    }

    /// Compares the `trace_block` responses from the two RPC clients.
    ///
    /// Fetches the `trace_block` responses for the provided block IDs from both clients
    /// and compares them. If there are inconsistencies between the two responses, this
    /// method will panic with a relevant message indicating the difference.
    pub async fn compare_trace_block_responses(&self, block_ids: Vec<BlockId>) {
        let stream1 = self.client1.trace_block_buffered(block_ids.clone(), 2);
        let stream2 = self.client2.trace_block_buffered(block_ids, 2);

        let mut zipped_streams = stream1.zip(stream2);

        while let Some((result1, result2)) = zipped_streams.next().await {
            match (result1, result2) {
                (Ok((ref traces1_data, ref block1)), Ok((ref traces2_data, ref block2))) => {
                    similar_asserts::assert_eq!(
                        traces1_data,
                        traces2_data,
                        "Mismatch in traces for block: {:?}",
                        block1
                    );
                    assert_eq!(block1, block2, "Mismatch in block ids.");
                }
                (Err((ref err1, ref block1)), Err((ref err2, ref block2))) => {
                    assert_eq!(
                        format!("{err1:?}"),
                        format!("{err2:?}"),
                        "Different errors for block: {block1:?}"
                    );
                    assert_eq!(block1, block2, "Mismatch in block ids.");
                }
                _ => panic!("One client returned Ok while the other returned Err."),
            }
        }
    }

    /// Compares the `replay_transactions` responses from the two RPC clients.
    pub async fn compare_replay_transaction_responses(
        &self,
        transaction_hashes: Vec<TxHash>,
        trace_types: HashSet<TraceType>,
    ) {
        let stream1 =
            self.client1.replay_transactions(transaction_hashes.clone(), trace_types.clone());
        let stream2 = self.client2.replay_transactions(transaction_hashes, trace_types);

        let mut zipped_streams = stream1.zip(stream2);

        while let Some((result1, result2)) = zipped_streams.next().await {
            match (result1, result2) {
                (Ok((ref trace1_data, ref tx_hash1)), Ok((ref trace2_data, ref tx_hash2))) => {
                    similar_asserts::assert_eq!(
                        trace1_data,
                        trace2_data,
                        "Mismatch in trace results for transaction: {tx_hash1:?}",
                    );
                    assert_eq!(tx_hash1, tx_hash2, "Mismatch in transaction hashes.");
                }
                (Err((ref err1, ref tx_hash1)), Err((ref err2, ref tx_hash2))) => {
                    assert_eq!(
                        format!("{err1:?}"),
                        format!("{err2:?}"),
                        "Different errors for transaction: {tx_hash1:?}",
                    );
                    assert_eq!(tx_hash1, tx_hash2, "Mismatch in transaction hashes.");
                }
                _ => panic!("One client returned Ok while the other returned Err."),
            }
        }
    }
}
#[cfg(test)]
mod tests {
    use super::*;
    use jsonrpsee::http_client::HttpClientBuilder;
    use reth_primitives::BlockNumberOrTag;
    use reth_rpc_types::trace::filter::TraceFilterMode;

    const fn assert_is_stream<St: Stream>(_: &St) {}

    #[tokio::test]
    async fn can_create_block_stream() {
        let client = HttpClientBuilder::default().build("http://localhost:8545").unwrap();
        let block = vec![BlockId::Number(5u64.into()), BlockNumberOrTag::Latest.into()];
        let stream = client.trace_block_buffered(block, 2);
        assert_is_stream(&stream);
    }

    #[tokio::test]
    #[ignore]
    async fn can_create_replay_transaction_stream() {
        let client = HttpClientBuilder::default().build("http://localhost:8545").unwrap();

        // Assuming you have some transactions you want to test, replace with actual hashes.
        let transactions = vec![
            "0x4e08fe36db723a338e852f89f613e606b0c9a17e649b18b01251f86236a2cef3".parse().unwrap(),
            "0xea2817f1aeeb587b82f4ab87a6dbd3560fc35ed28de1be280cb40b2a24ab48bb".parse().unwrap(),
        ];

        let trace_types = HashSet::from([TraceType::StateDiff, TraceType::VmTrace]);

        let mut stream = client.replay_transactions(transactions, trace_types);
        let mut successes = 0;
        let mut failures = 0;
        let mut all_results = Vec::new();

        assert_is_stream(&stream);

        while let Some(result) = stream.next().await {
            match result {
                Ok((trace_result, tx_hash)) => {
                    println!("Success for tx_hash {tx_hash:?}: {trace_result:?}");
                    successes += 1;
                    all_results.push(Ok((trace_result, tx_hash)));
                }
                Err((error, tx_hash)) => {
                    println!("Error for tx_hash {tx_hash:?}: {error:?}");
                    failures += 1;
                    all_results.push(Err((error, tx_hash)));
                }
            }
        }

        println!("Total successes: {successes}");
        println!("Total failures: {failures}");
    }

    #[tokio::test]
    #[ignore]
    async fn can_create_trace_call_many_stream() {
        let client = HttpClientBuilder::default().build("http://localhost:8545").unwrap();

        let call_request_1 = TransactionRequest::default();
        let call_request_2 = TransactionRequest::default();
        let trace_types = HashSet::from([TraceType::StateDiff, TraceType::VmTrace]);
        let calls = vec![(call_request_1, trace_types.clone()), (call_request_2, trace_types)];

        let mut stream = client.trace_call_many_stream(calls, None);

        assert_is_stream(&stream);

        while let Some(result) = stream.next().await {
            match result {
                Ok(trace_result) => {
                    println!("Success: {trace_result:?}");
                }
                Err(error) => {
                    println!("Error: {error:?}");
                }
            }
        }
    }
    #[tokio::test]
    #[ignore]
    async fn can_create_trace_get_stream() {
        let client = HttpClientBuilder::default().build("http://localhost:8545").unwrap();

        let tx_hash: B256 = "".parse().unwrap();

        let indices: Vec<Index> = vec![Index::from(0)];

        let mut stream = client.trace_get_stream(tx_hash, indices);

        while let Some(result) = stream.next().await {
            match result {
                Ok(trace) => {
                    println!("Received trace: {trace:?}");
                }
                Err(e) => {
                    println!("Error fetching trace: {e:?}");
                }
            }
        }
    }

    #[tokio::test]
    #[ignore]
    async fn can_create_trace_filter() {
        let client = HttpClientBuilder::default().build("http://localhost:8545").unwrap();

        let filter = TraceFilter {
            from_block: None,
            to_block: None,
            from_address: Vec::new(),
            to_address: Vec::new(),
            mode: TraceFilterMode::Union,
            after: None,
            count: None,
        };

        let filters = vec![filter];
        let mut stream = client.trace_filter_stream(filters);

        while let Some(result) = stream.next().await {
            match result {
                Ok(trace) => {
                    println!("Received trace: {trace:?}");
                }
                Err(e) => {
                    println!("Error fetching trace: {e:?}");
                }
            }
        }
    }

    #[tokio::test]
    #[ignore]
    async fn can_create_trace_call_stream() {
        let client = HttpClientBuilder::default().build("http://localhost:8545").unwrap();

        let trace_call_request = TraceCallRequest::default();

        let mut stream = client.trace_call_stream(trace_call_request);
        let mut successes = 0;
        let mut failures = 0;
        let mut all_results = Vec::new();

        assert_is_stream(&stream);

        while let Some(result) = stream.next().await {
            match result {
                Ok(trace_result) => {
                    println!("Success: {trace_result:?}");
                    successes += 1;
                    all_results.push(Ok(trace_result));
                }
                Err((error, request)) => {
                    println!("Error for request {request:?}: {error:?}");
                    failures += 1;
                    all_results.push(Err((error, request)));
                }
            }
        }

        println!("Total successes: {successes}");
        println!("Total failures: {failures}");
    }
}<|MERGE_RESOLUTION|>--- conflicted
+++ resolved
@@ -438,11 +438,7 @@
     ///
     /// * `client1` - The first RPC client.
     /// * `client2` - The second RPC client.
-<<<<<<< HEAD
-    pub fn new(client1: C1, client2: C2) -> Self {
-=======
     pub const fn new(client1: C1, client2: C2) -> Self {
->>>>>>> 105570de
         Self { client1, client2 }
     }
 
