use core::fmt;

use crate::{FullBlock, FullBlockBody, FullBlockHeader, FullReceipt, FullSignedTx, FullTxType};

/// Configures all the primitive types of the node.
pub trait NodePrimitives: Send + Sync + Unpin + Clone + Default + fmt::Debug {
    /// Block primitive.
    type Block: Send + Sync + Unpin + Clone + Default + fmt::Debug + 'static;
    /// Block header primitive.
    type BlockHeader: Send + Sync + Unpin + Clone + Default + fmt::Debug + 'static;
    /// Block body primitive.
    type BlockBody: Send + Sync + Unpin + Clone + Default + fmt::Debug + 'static;
    /// Signed version of the transaction type.
    type SignedTx: Send + Sync + Unpin + Clone + Default + fmt::Debug + 'static;
    /// Transaction envelope type ID.
    type TxType: Send + Sync + Unpin + Clone + Default + fmt::Debug + 'static;
    /// A receipt.
    type Receipt: Send + Sync + Unpin + Clone + Default + fmt::Debug + 'static;
}

impl NodePrimitives for () {
    type Block = ();
    type BlockHeader = ();
    type BlockBody = ();
    type SignedTx = ();
    type TxType = ();
    type Receipt = ();
}

/// Helper trait that sets trait bounds on [`NodePrimitives`].
pub trait FullNodePrimitives: Send + Sync + Unpin + Clone + Default + fmt::Debug {
    /// Block primitive.
<<<<<<< HEAD
    type Block: FullBlock<Header = Self::BlockHeader, Body = Self::BlockBody> + 'static;
    /// Block header primitive.
    type BlockHeader: FullBlockHeader + 'static;
    /// Block body primitive.
    type BlockBody: FullBlockBody<SignedTransaction = Self::SignedTx> + 'static;
=======
    type Block: FullBlock<Body: BlockBody<Transaction = Self::SignedTx>>;
>>>>>>> a7bb1d1f
    /// Signed version of the transaction type.
    type SignedTx: FullSignedTx + 'static;
    /// Transaction envelope type ID.
    type TxType: FullTxType + 'static;
    /// A receipt.
    type Receipt: FullReceipt + 'static;
}

impl<T> NodePrimitives for T
where
    T: FullNodePrimitives
{
    type Block = T::Block;
    type BlockHeader = T::BlockHeader;
    type BlockBody = T::BlockBody;
    type SignedTx = T::SignedTx;
    type TxType = T::TxType;
    type Receipt = T::Receipt;
}<|MERGE_RESOLUTION|>--- conflicted
+++ resolved
@@ -30,15 +30,12 @@
 /// Helper trait that sets trait bounds on [`NodePrimitives`].
 pub trait FullNodePrimitives: Send + Sync + Unpin + Clone + Default + fmt::Debug {
     /// Block primitive.
-<<<<<<< HEAD
     type Block: FullBlock<Header = Self::BlockHeader, Body = Self::BlockBody> + 'static;
     /// Block header primitive.
     type BlockHeader: FullBlockHeader + 'static;
     /// Block body primitive.
-    type BlockBody: FullBlockBody<SignedTransaction = Self::SignedTx> + 'static;
-=======
-    type Block: FullBlock<Body: BlockBody<Transaction = Self::SignedTx>>;
->>>>>>> a7bb1d1f
+    type BlockBody: FullBlockBody<Header = Self::BlockHeader, Transaction = Self::SignedTx>
+        + 'static;
     /// Signed version of the transaction type.
     type SignedTx: FullSignedTx + 'static;
     /// Transaction envelope type ID.
@@ -49,7 +46,7 @@
 
 impl<T> NodePrimitives for T
 where
-    T: FullNodePrimitives
+    T: FullNodePrimitives,
 {
     type Block = T::Block;
     type BlockHeader = T::BlockHeader;
