--- conflicted
+++ resolved
@@ -6,10 +6,9 @@
 use alloy_primitives::{Address, B256};
 use reth_codecs::Compact;
 
-<<<<<<< HEAD
 use crate::{
-    AlloyTransactionExt, Block, BlockHeader, FullBlockHeader, FullSignedTx, SignedTransaction,
-    TxType,
+    AlloyTransactionExt, Block, BlockHeader, FullBlockHeader, FullSignedTx, InMemorySize,
+    SignedTransaction, TxType,
 };
 
 /// Helper trait that unifies all behaviour required by block to support full node operations.
@@ -22,9 +21,6 @@
     T: BlockBody<Ommer: FullBlockHeader, SignedTransaction: FullSignedTx> + Compact
 {
 }
-=======
-use crate::{Block, InMemorySize};
->>>>>>> fcda0dc7
 
 /// Abstraction for block's body.
 pub trait BlockBody:
@@ -40,11 +36,8 @@
     + for<'de> serde::Deserialize<'de>
     + alloy_rlp::Encodable
     + alloy_rlp::Decodable
-<<<<<<< HEAD
     + Body
-=======
     + InMemorySize
->>>>>>> fcda0dc7
 {
     /// Create a [`Block`] from the body and its header.
     fn into_block<T: Block<Header = Self::Ommer, Body = Self>>(self, header: Self::Ommer) -> T {
@@ -112,14 +105,5 @@
     }
 
     /// Returns all blob versioned hashes from the block body.
-<<<<<<< HEAD
     fn blob_versioned_hashes(&self) -> &[B256];
-
-    /// Calculates a heuristic for the in-memory size of the [`BlockBody`].
-    fn size(&self) -> usize;
-=======
-    fn blob_versioned_hashes(&self) -> Vec<&B256> {
-        self.blob_versioned_hashes_iter().collect()
-    }
->>>>>>> fcda0dc7
 }