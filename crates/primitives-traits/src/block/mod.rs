--- conflicted
+++ resolved
@@ -5,27 +5,16 @@
 
 use alloc::{fmt, vec::Vec};
 
-<<<<<<< HEAD
 use alloy_eips::eip7685::Requests;
 use alloy_primitives::{Address, B256};
 use reth_codecs::Compact;
 
-use crate::{BlockBody, BlockHeader, Body, FullBlockBody, FullBlockHeader};
-=======
-use alloy_primitives::{Address, B256};
-use reth_codecs::Compact;
-
-use crate::{BlockBody, BlockHeader, FullBlockHeader, InMemorySize};
->>>>>>> fcda0dc7
+use crate::{BlockBody, BlockHeader, Body, FullBlockBody, FullBlockHeader, InMemorySize};
 
 /// Helper trait that unifies all behaviour required by block to support full node operations.
 pub trait FullBlock: Block<Header: FullBlockHeader, Body: FullBlockBody> + Compact {}
 
-<<<<<<< HEAD
 impl<T> FullBlock for T where T: Block<Header: FullBlockHeader, Body: FullBlockBody> + Compact {}
-=======
-impl<T> FullBlock for T where T: Block<Header: FullBlockHeader> + Compact {}
->>>>>>> fcda0dc7
 
 /// Abstraction of block data type.
 // todo: make sealable super-trait, depends on <https://github.com/paradigmxyz/reth/issues/11449>
@@ -44,7 +33,6 @@
     + for<'a> serde::Deserialize<'a>
     + From<(Self::Header, Self::Body)>
     + Into<(Self::Header, Self::Body)>
-<<<<<<< HEAD
     + alloy_rlp::Encodable
     + alloy_rlp::Decodable
     + alloy_consensus::BlockHeader
@@ -52,10 +40,7 @@
         Ommer = Self::Header,
         SignedTransaction = <Self::Body as Body>::SignedTransaction,
         Withdrawals = <Self::Body as Body>::Withdrawals,
-    >
-=======
-    + InMemorySize
->>>>>>> fcda0dc7
+    > + InMemorySize
 {
     /// Header part of the block.
     type Header: BlockHeader;
@@ -124,10 +109,6 @@
     /// Returns `None` if a transaction is invalid.
     // todo: can be default impl with <https://github.com/paradigmxyz/reth/issues/11449>
     fn with_recovered_senders(self) -> Option<Self::BlockWithSenders<Self>>;
-<<<<<<< HEAD
-
-    /// Calculates a heuristic for the in-memory size of the [`Block`].
-    fn size(&self) -> usize;
 }
 
 impl<T: Block> Body for T {
@@ -174,6 +155,4 @@
     fn size(&self) -> usize {
         self.body().size()
     }
-=======
->>>>>>> fcda0dc7
 }