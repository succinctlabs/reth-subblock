--- conflicted
+++ resolved
@@ -27,11 +27,7 @@
 pub mod transaction;
 pub use transaction::{
     signed::{FullSignedTx, SignedTransaction},
-<<<<<<< HEAD
-    AlloyTransactionExt, FullTransaction, Transaction,
-=======
     FullTransaction, Transaction, TransactionExt,
->>>>>>> 5c655e44
 };
 
 mod integer_list;
