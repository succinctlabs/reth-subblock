--- conflicted
+++ resolved
@@ -68,11 +68,7 @@
 };
 
 use alloc::vec::Vec;
-<<<<<<< HEAD
-use reth_primitives_traits::{transaction::AlloyTransactionExt, SignedTransaction};
-=======
-use reth_primitives_traits::{transaction::TransactionExt, SignedTransaction};
->>>>>>> 5c655e44
+use reth_primitives_traits::{SignedTransaction, TransactionExt};
 use revm_primitives::{AuthorizationList, TxEnv};
 
 /// Either a transaction hash or number.
@@ -850,23 +846,10 @@
     }
 }
 
-<<<<<<< HEAD
-    fn is_dynamic_fee(&self) -> bool {
-        match self {
-            Self::Legacy(_) | Self::Eip2930(_) => false,
-            Self::Eip1559(_) | Self::Eip4844(_) | Self::Eip7702(_) => true,
-            #[cfg(feature = "optimism")]
-            Self::Deposit(_) => false,
-        }
-    }
-
-    fn kind(&self) -> TxKind {
-=======
 impl TransactionExt for Transaction {
     type Type = TxType;
 
     fn signature_hash(&self) -> B256 {
->>>>>>> 5c655e44
         match self {
             Self::Legacy(tx) => tx.signature_hash(),
             Self::Eip2930(tx) => tx.signature_hash(),
@@ -1515,24 +1498,18 @@
         self.deref().priority_fee_or_price()
     }
 
-<<<<<<< HEAD
-=======
     fn effective_gas_price(&self, base_fee: Option<u64>) -> u128 {
         self.deref().effective_gas_price(base_fee)
     }
 
->>>>>>> 5c655e44
     fn is_dynamic_fee(&self) -> bool {
         self.deref().is_dynamic_fee()
     }
 
-<<<<<<< HEAD
-=======
     fn kind(&self) -> TxKind {
         self.deref().kind()
     }
 
->>>>>>> 5c655e44
     fn value(&self) -> U256 {
         self.deref().value()
     }
