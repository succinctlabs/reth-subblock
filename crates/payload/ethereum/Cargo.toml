[package]
name = "reth-ethereum-payload-builder"
version.workspace = true
edition.workspace = true
rust-version.workspace = true
license.workspace = true
homepage.workspace = true
repository.workspace = true
description = "A basic ethereum payload builder for reth that uses the txpool API to build payloads."

[lints]
workspace = true

[dependencies]
# reth
reth-primitives.workspace = true
reth-revm.workspace = true
reth-transaction-pool.workspace = true
reth-provider.workspace = true
reth-payload-builder.workspace = true
reth-basic-payload-builder.workspace = true
reth-evm.workspace = true
reth-evm-ethereum.workspace = true
<<<<<<< HEAD
=======
reth-errors.workspace = true
>>>>>>> 105570de

# ethereum
revm.workspace = true

# misc
tracing.workspace = true<|MERGE_RESOLUTION|>--- conflicted
+++ resolved
@@ -21,10 +21,7 @@
 reth-basic-payload-builder.workspace = true
 reth-evm.workspace = true
 reth-evm-ethereum.workspace = true
-<<<<<<< HEAD
-=======
 reth-errors.workspace = true
->>>>>>> 105570de
 
 # ethereum
 revm.workspace = true
