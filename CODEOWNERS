--- conflicted
+++ resolved
@@ -3,12 +3,6 @@
 crates/blockchain-tree/     @rakita @rkrasiuk @mattsse @Rjected
 crates/blockchain-tree-api/ @rakita @rkrasiuk @mattsse @Rjected
 crates/cli/                 @onbjerg @mattsse
-<<<<<<< HEAD
-crates/consensus            @rkrasiuk @mattsse @Rjected
-crates/exex                 @onbjerg @shekhirin
-crates/evm/compiler/        @DaniPopes
-crates/metrics              @onbjerg
-=======
 crates/config/              @onbjerg
 crates/consensus/           @rkrasiuk @mattsse @Rjected
 crates/e2e-test-utils/      @mattsse @Rjected
@@ -18,10 +12,10 @@
 crates/ethereum-forks/      @mattsse @Rjected
 crates/etl/                 @joshieDo @shekhirin
 crates/evm/                 @rakita @mattsse @Rjected @DaniPopes
+crates/evm/compiler/        @DaniPopes
 crates/exex/                @onbjerg @shekhirin
 crates/fs-util/             @onbjerg @DaniPopes @emhane
 crates/metrics/             @onbjerg
->>>>>>> c362fc6c
 crates/net/                 @emhane @mattsse @Rjected
 crates/net/downloaders/     @onbjerg @rkrasiuk @emhane
 crates/node/                @mattsse @Rjected @onbjerg
